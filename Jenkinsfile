pipeline {
    agent {
        node {
            // This job needs to run on the KNIME server that hosts also the target update site 
            // The following values are possible: knime-dev-chbs-c7, knime-test-basel-c7
            label 'knime-dev-chbs-c7'
        }
    }
    
    options {
    	// Do not build the same branch twice at the same time
        disableConcurrentBuilds()
    }
    
    environment { 	
    	// Email addresses to be notified about failures, unstable tests or fixes
    	EMAIL_TO = 'manuel.schwarze@novartis.com'
    	
<<<<<<< HEAD
		// A feature (branch, master or master_nibr) should always be built for one specific KNIME version only
    	KNIME_VERSION = "5.2"
=======
	// A feature (branch, master or master_nibr) should always be built for one specific KNIME version only
	KNIME_VERSION = "5.2"
>>>>>>> ed18b9fb
    	
	// The Java version to be used to compile and build - possible values are java8, java11 and java17
	JAVA_VERSION = "java17"

	// Two pre-requisites that need to be installed by the Novartis Jenkins job knime4.x-all-setup-build-environment
	DIRECTOR_HOME = "/apps/knime/buildtools/director"
	M2_HOME = "/apps/knime/buildtools/apache-maven"
	PATH = "${M2_HOME}/bin:${PATH}"
	MAVEN_SETTINGS_FILE = "${WORKSPACE}/settings.xml"

	// OWASP Dependency Check settings
	// Installation folder (optional, will just not run if it does not exist)
	DC_HOME = "/apps/knime/buildtools/dependency-check"
	// CVSS score threshold that is considered a failure (with this value or above)
	CVSS_SCORE_THRESHOLD = 7
	// File with exceptions (false positives that we accept)		
	DC_SUPPRESSION_FILE = "${WORKSPACE}/owasp-suppressions.xml"
	
	// Scripts required for testing and deployment
	GIT_REPO_SCRIPTS = "https://bitbucket.prd.nibr.novartis.net/scm/knim/knime-build-scripts.git"
        GIT_BRANCH_SCRIPTS = "refs/heads/master"
    	
    	// Prefix for the version number of the artifacts to distinguish them from normal community builds 
    	// (vnibrYYYYMMDDHHSS always is considered a higher version than a community built version vYYYYMMDDHHSS)
    	QUALIFIER_PREFIX = "vnibr"
    	
    	// Source update site used for building the KNIME Test Instance for regression testing
    	UPDATE_SITE_TEMPLATE = "http://chbs-knime-app.%URL_SHORT_ENV%.nibr.novartis.net/${KNIME_VERSION}/update/mirror"
    	
    	// Define extra IUs to be installed for running test workflows (used by community.inc methods)
    	EXTRA_IUs = "org.knime.features.core.streaming.feature.group" 
    	
    	// Defines how tests are performed - this is passed in addition to the runTests method, which internally calls
    	// the KNIME org.knime.testing.NGTestflowRunner application, which comes with the org.knime.features.testing.application feature.
    	// To see an output of valid arguments like the following, specify an invalid argument.
    	// 
		// Valid arguments:
		//     -include <regex>: only tests matching the regular expression <regex> will be run. The complete path of each testcase starting from the testflows' root directory is matched, e.g. '/Misc/Workflow'.
		//     -root <dir_name>: optional, specifies the root dir where all testcases are located in. Multiple root arguments may be present.
		//     -server <uri>: optional, a KNIME server  from which workflows should be downloaded first. Has to be used with -serverPath.
		//                    Example: http://<user>:<password>@host[:port]/knime/rest
		//     -serverPath <path>: optional, a path on the KNIME Server that specifies which workflows should be downloaded first.
		//                    Example: /workflowGroup1/workflowGroup2
		//     -xmlResult <file_name>: specifies a single XML  file where the test results are written to.
		//     -xmlResultDir <directory_name>: specifies the directory  into which each test result is written to as an XML files. Either -xmlResult or -xmlResultDir must be provided.
		//     -outputToSeparateFile: optional, specifies that system out and system err are written to a separate text file instead of being included in the XML result file (similar to Surefire)
		//     -loadSaveLoad: optional, loads, saves, and loads the workflow before execution.
		//     -deprecated: optional, reports deprecated nodes in workflows as failures.
		//     -views: optional, opens all views during a workflow test.
		//     -dialogs: optional, additional tests all node dialogs.
		//     -logMessages: optional, checks for required or unexpected log messages.
		//     -ignoreNodeMessages: optional, ignores any warning messages on nodes.
		//     -untestedNodes <regex>: optional, checks for untested nodes, only node factories matching the regular expression are reported
		//     -save <directory_name>: optional, specifies the directory  into which each testflow is saved after execution. If not specified the workflows are not saved.
		//     -timeout <seconds>: optional, specifies the timeout for each individual workflow.
		//     -stacktraceOnTimeout: optional, if specified output a full stack trace in case of timeouts.
		//     -memLeaks <bytes>: optional, specifies the maximum allowed increases in heap usage for each testflow. If not specified no test for memory leaks is performed.
		//     -streaming: optional, enables additional streaming test for workflows configured accordingly. The test streaming job manager is set and used for each single node.
		//     -preferences <file_name>: optional, specifies an exported preferences file that should be used to initialize preferences
		//     -workflow.variable <variable-declaration>: optional, defines or overwrites workflow variable 'name' with value 'value' (possibly enclosed by quotes). The 'type' must be one of "String", "int" or "double".
    	TEST_DEPTH_PARAMS = "-loadSaveLoad -views -logMessages -streaming -stacktraceOnTimeout"
    	
    	// Target update sites to use when everything was tested successfully to deploy the build artifacts
    	MASTER_UPDATE_SITE_URL_TEMPLATE = "http://chbs-knime-app.%URL_SHORT_ENV%.nibr.novartis.net/${KNIME_VERSION}/update/nibr"
    	DEPLOY_MASTER_UPDATE_SITE = "/apps/knime/web/${KNIME_VERSION}/update/nibr"
    	DEPLOY_BRANCH_UPDATE_SITE = "/apps/knime/web/${KNIME_VERSION}/update/knime-rdkit-review"
    	
    	// Usually, this is set to "false", but in certain situations it can be necessary to deploy also branch builds to the "master" update site - then set it to "true"
    	DEPLOY_BRANCH_BUILDS_TO_MASTER = "false"
    }

    stages {
    	stage('Detect Env') {
    		steps {
    			script {
    				if (env.NODE_LABELS.toUpperCase().contains("DEV")) {
    					env.ENVIRONMENT = 'dev';
    					env.URL_SHORT_ENV = 'dev';
    				}
    				else if (env.NODE_LABELS.toUpperCase().contains("TEST")) {
    					env.ENVIRONMENT = 'test';
    					env.URL_SHORT_ENV = 'tst';
    				}
    				else if (env.NODE_LABELS.toUpperCase().contains("PROD")) {
    					env.ENVIRONMENT = 'prod';
    					env.URL_SHORT_ENV = 'prd';
    				}
    				
    				if (env.ENVIRONMENT == 'prod') {
    					error("Running this job in a PROD environment is not allowed!");
    				}
    				
    				// Define update sites based on environment
    				env.UPDATE_SITE = env.UPDATE_SITE_TEMPLATE.replace("%URL_SHORT_ENV%", env.URL_SHORT_ENV);
    				env.MASTER_UPDATE_SITE_URL = env.MASTER_UPDATE_SITE_URL_TEMPLATE.replace("%URL_SHORT_ENV%", env.URL_SHORT_ENV);
    			}
    		}
    	}
	    stage('Git Checkout') {
	        steps {
	        	// Get the branch that triggered this build 
	        	checkout scm
	        	
	        	// In addition get scripts required for testing and deployment
	        	// They will be checked out into a scripts directory, which resides within the root directory of the main checkout,
	        	// which is sub-optimal, but no other solution was found so far
				dir("scripts") {
					checkout([$class: 'GitSCM', branches: [[name: "${GIT_BRANCH_SCRIPTS}"]], doGenerateSubmoduleConfigurations: false, \
          			extensions: [], gitTool: 'default-git', submoduleCfg: [], userRemoteConfigs: [[credentialsId: 'bitbucket-jenkins', \
          			url: "${GIT_REPO_SCRIPTS}"]]])
        		}
	        }
	    }   
	    stage('Cleanup') {
        	steps {
				// Output environment
				sh "env"
				
				// Cleanup old data from last build
				sh "rm -rf tmp results mirrorWorkspace"
			}
		}	
        stage('Compile and Build') {
        	steps {
	            // Compiles the plugin and builds an update site from it (uses update site defined in pom.xml)
				sh(label: "Compile and Build", script: "JAVA_HOME=/apps/knime/buildtools/${JAVA_VERSION} && mvn -U clean verify -Dknime.version=${KNIME_VERSION} -Dqualifier.prefix=${QUALIFIER_PREFIX} -s ${MAVEN_SETTINGS_FILE}")
		    }    
        }
        stage('OWASP Dependency Check') {
        	when { expression { return fileExists ("${DC_HOME}/bin/dependency-check.sh") } }
        	steps {
				// Run OWASP Dependency Check CLI tool on created update site
				sh '''#!/bin/bash
					cd "${WORKSPACE}/org.rdkit.knime.update/target"
					mkdir -p reports
					${DC_HOME}/bin/dependency-check.sh --scan "./repository" --out "./reports" --format "HTML" --format "JSON" --prettyPrint --project "RDKit Nodes" --failOnCVSS ${CVSS_SCORE_THRESHOLD} --suppression "${DC_SUPPRESSION_FILE}" --proxyserver "nibr-proxy.global.nibr.novartis.net" --proxyport 2011 --nonProxyHosts "localhost,novartis.net,novartis.intra,login.microsoftonline.com"
				'''
			}                                 
            post {
				// Archive always the available OWASP dependency check results
                always {
					publishHTML reportName: 'OWASP Dependency Check Results',
							reportDir: 'org.rdkit.knime.update/target/reports',
							reportFiles: 'dependency-check-report.html',
							allowMissing: true,
							alwaysLinkToLastBuild: true,
							keepAll: false
				}
			}
		}
        stage('Run Tests') {
        	steps {
				// Installs with the Director tool a new minimal KNIME instance with the build artifacts (needs to run as bash script!)
				// The logic comes from the KNIME Community implementation (community.inc), which was slightly adapted to disable
				// accessing the KNIME Community server for test workflows, because we provide those as part of the RDKit testing feature
				// and cannot access the server from Novartis (proxy settings and credentials would be required for authentication)
				sh '''#!/bin/bash
					cd "${WORKSPACE}"
					
					# Create a link to director directly beside the community.inc script to simulate how it works on the KNIME community server
					pushd "./scripts/knime-community/"
					rm -f director
					ln -s "${DIRECTOR_HOME}" "director"
					popd
					
					# Bring in functionality of KNIME community server
					source "${WORKSPACE}/scripts/knime-community/community.inc"
					
					# This method gets called from the runTests() method after KNIME was installed, just before running tests
					configureKnimeTestInstance() {
    					local knimeFolder=$1
    					# Not used for RDKit tests
					}
					
					export LC_NUMERIC=en_US.UTF-8
					export RELEASE_REPOS="${UPDATE_SITE}"
					runTests file://${WORKSPACE}/org.rdkit.knime.update/target/repository "noServerAccess" "${WORKSPACE}/org.rdkit.knime.testing/regression-tests/zips" "" "${TEST_DEPTH_PARAMS}"
				'''
        	}
            post {
				// Archive always the available test results
                always {
                    junit 'results/**/*.xml'
                    					
					sh '''#!/bin/bash     
						# Check for hs_err_XXX file, which would tell us that the test run crashed (e.g. because of RDKit) - in that case no error would be recorded
						# and we would treat a test as successful, although it is not - Exit the script in that case
						for crashFile in "${WORKSPACE}/tmp"/hs_err_pid*.log
						do
							[ -f "${crashFile}" ] || continue
							echo "At least one test crashed - log file found: ${crashFile}"
							echo "Aborting build and testing process."
	  						exit 1
						done
					'''                
                }
            }
        } 
        stage('Deploy to Main Update Site') {
         	when {
				expression {
					// Never run deployments on PROD, only on DEV or TEST
					((env.ENVIRONMENT == 'dev' || env.ENVIRONMENT == 'test') &&
					// Never deploy master (which is the community master) to the main update site
					 ((env.DEPLOY_BRANCH_BUILDS_TO_MASTER == 'true' && !(env.git_branch_lowercase == 'master' || env.GIT_BRANCH == 'master')) || 
					  env.git_branch_lowercase == 'master_nibr' || env.GIT_BRANCH == 'master_nibr') &&
					// Never deploy any change with UNSTABLE tests to the master update site
					 (currentBuild.result == null || currentBuild.result == 'SUCCESS'))
              	}
            }        
			steps {
		        script {
					// Add successfully tested Novartis artifacts to existing Novartis update site
					sh '''#!/bin/bash
						/bin/bash "${WORKSPACE}/scripts/mirrorSingleUpdateSite.sh" "${WORKSPACE}/tmp/knime test/knime" "${DEPLOY_MASTER_UPDATE_SITE}" true true "${WORKSPACE}/scripts/mirror.xml" "${WORKSPACE}/org.rdkit.knime.update/target/repository/" true
					'''
		        }
		    }
        }
        stage('Deploy to Branch Update Site') {
         	when {
				expression {
					// Never run deployments on PROD, only on DEV or TEST
					((env.ENVIRONMENT == 'dev' || env.ENVIRONMENT == 'test') &&
					 (env.git_branch_lowercase != 'master_nibr' && env.GIT_BRANCH != 'master_nibr')) 
              	}
            }
			steps {
		        script {
					// Deploy resulting build artifacts of branches as review update with the branch name only (overriding an existing one)
					// Also UNSTABLE tests are being deployed
					sh '''#!/bin/bash 
						rm -rf "${DEPLOY_BRANCH_UPDATE_SITE}/${BRANCH_NAME}"
						mkdir -p "${DEPLOY_BRANCH_UPDATE_SITE}/${BRANCH_NAME}"
						cp -rf "${WORKSPACE}/org.rdkit.knime.update/target/repository"/* "${DEPLOY_BRANCH_UPDATE_SITE}/${BRANCH_NAME}/"
					'''
		        }
		    }
        }
        stage('Package and Rollout (only master_nibr)') {
         	when {
				expression {
					// Never run deployments on PROD, only on DEV or TEST
					((env.ENVIRONMENT == 'dev' || env.ENVIRONMENT == 'test') &&
					// Never trigger packaging for master (which is the community master) when building in Novartis environment
					 ((env.DEPLOY_BRANCH_BUILDS_TO_MASTER == 'true' && !(env.git_branch_lowercase == 'master' || env.GIT_BRANCH == 'master')) || 
					  env.git_branch_lowercase == 'master_nibr' || env.GIT_BRANCH == 'master_nibr') &&
					// Never trigger packaging for any UNSTABLE tests
					 (currentBuild.result == null || currentBuild.result == 'SUCCESS'))
              	}
            }        
			steps {
				build job: "/KNIME/knime${env.KNIME_VERSION}-${env.ENVIRONMENT}-package-linux", 
					  parameters: [string(name: "ENVIRONMENT", value: "${env.ENVIRONMENT}"), 
								 string(name: "MIRROR_UPDATE_SITE_URL", value: "${env.UPDATE_SITE}"), 
								 string(name: "NIBR_UPDATE_SITE_URL", value: "${env.MASTER_UPDATE_SITE_URL}")],
					  quietPeriod: 0, 
					  wait: false
			}
        }		 
    }
	post {
		// Use only ${env.NODE_NAME}, ${env.BUILD_URL}, ${env.JOB_NAME} and ${env.BUILD_NUMBER} in parameters
        always {
            emailext body: "The job ran on ${env.NODE_NAME}. Check console output at ${env.BUILD_URL} to view the results.",
                    recipientProviders: [developers(), requestor(), culprits()],
                    to: "${EMAIL_TO}", 
                    subject: "Jenkins job finished: ${env.JOB_NAME} - #${env.BUILD_NUMBER}"
        }
        failure {
            emailext body: "The job ran on ${env.NODE_NAME}. Check console output at ${env.BUILD_URL} to view the results.", 
                    recipientProviders: [developers(), requestor(), culprits()],
                    to: "${EMAIL_TO}", 
                    subject: "Jenkins job failed: ${env.JOB_NAME} - #${env.BUILD_NUMBER}"
        }
        unstable {
            emailext body: "The job ran on ${env.NODE_NAME}. Check console output at ${env.BUILD_URL} to view the results.",  
                    recipientProviders: [developers(), requestor(), culprits()],
                    to: "${EMAIL_TO}", 
                    subject: "Jenkins job is unstable: ${env.JOB_NAME} - #${env.BUILD_NUMBER}"
        }
        fixed {
            emailext body: "The job ran on ${env.NODE_NAME}. Check console output at ${env.BUILD_URL} to view the results.",  
                    recipientProviders: [developers(), requestor(), culprits()],
                    to: "${EMAIL_TO}", 
                    subject: "Jenkins job is fixed: ${env.JOB_NAME} - #${env.BUILD_NUMBER}"
        }
    }   
}<|MERGE_RESOLUTION|>--- conflicted
+++ resolved
@@ -16,13 +16,8 @@
     	// Email addresses to be notified about failures, unstable tests or fixes
     	EMAIL_TO = 'manuel.schwarze@novartis.com'
     	
-<<<<<<< HEAD
-		// A feature (branch, master or master_nibr) should always be built for one specific KNIME version only
-    	KNIME_VERSION = "5.2"
-=======
 	// A feature (branch, master or master_nibr) should always be built for one specific KNIME version only
 	KNIME_VERSION = "5.2"
->>>>>>> ed18b9fb
     	
 	// The Java version to be used to compile and build - possible values are java8, java11 and java17
 	JAVA_VERSION = "java17"
