<?xml version="1.0" encoding="UTF-8"?>
<feature
      id="org.rdkit.knime.binaries.feature"
<<<<<<< HEAD
      label="RDKit Binaries for Java"
      version="4.2.0.qualifier"
=======
      label="RDKit Binaries and Chemistry Type Definitions Feature"
      version="4.5.0.qualifier"
>>>>>>> d7604170
      provider-name="NIBR">

   <description>
      This feature contains RDKit binaries for use as dependencies for other packages as well as chemistry type definitions for KNIME.
   </description>

   <copyright>
      Copyright (C) 2010-2021 Novartis Institutes for BioMedical Research
   </copyright>

   <license url="http://www.gnu.org/licenses/gpl-3.0.html">
      GNU GENERAL PUBLIC LICENSE Version 3, 29 June 2007

 Copyright (C) 2007 Free Software Foundation, Inc. &lt;https://fsf.org/&gt;
 Everyone is permitted to copy and distribute verbatim copies
 of this license document, but changing it is not allowed.

                            Preamble

  The GNU General Public License is a free, copyleft license for
software and other kinds of works.

  The licenses for most software and other practical works are designed
to take away your freedom to share and change the works.  By contrast,
the GNU General Public License is intended to guarantee your freedom to
share and change all versions of a program--to make sure it remains free
software for all its users.  We, the Free Software Foundation, use the
GNU General Public License for most of our software; it applies also to
any other work released this way by its authors.  You can apply it to
your programs, too.

  When we speak of free software, we are referring to freedom, not
price.  Our General Public Licenses are designed to make sure that you
have the freedom to distribute copies of free software (and charge for
them if you wish), that you receive source code or can get it if you
want it, that you can change the software or use pieces of it in new
free programs, and that you know you can do these things.

  To protect your rights, we need to prevent others from denying you
these rights or asking you to surrender the rights.  Therefore, you have
certain responsibilities if you distribute copies of the software, or if
you modify it: responsibilities to respect the freedom of others.

  For example, if you distribute copies of such a program, whether
gratis or for a fee, you must pass on to the recipients the same
freedoms that you received.  You must make sure that they, too, receive
or can get the source code.  And you must show them these terms so they
know their rights.

  Developers that use the GNU GPL protect your rights with two steps:
(1) assert copyright on the software, and (2) offer you this License
giving you legal permission to copy, distribute and/or modify it.

  For the developers&apos; and authors&apos; protection, the GPL clearly explains
that there is no warranty for this free software.  For both users&apos; and
authors&apos; sake, the GPL requires that modified versions be marked as
changed, so that their problems will not be attributed erroneously to
authors of previous versions.

  Some devices are designed to deny users access to install or run
modified versions of the software inside them, although the manufacturer
can do so.  This is fundamentally incompatible with the aim of
protecting users&apos; freedom to change the software.  The systematic
pattern of such abuse occurs in the area of products for individuals to
use, which is precisely where it is most unacceptable.  Therefore, we
have designed this version of the GPL to prohibit the practice for those
products.  If such problems arise substantially in other domains, we
stand ready to extend this provision to those domains in future versions
of the GPL, as needed to protect the freedom of users.

  Finally, every program is threatened constantly by software patents.
States should not allow patents to restrict development and use of
software on general-purpose computers, but in those that do, we wish to
avoid the special danger that patents applied to a free program could
make it effectively proprietary.  To prevent this, the GPL assures that
patents cannot be used to render the program non-free.

  The precise terms and conditions for copying, distribution and
modification follow.

                       TERMS AND CONDITIONS

  0. Definitions.

  &quot;This License&quot; refers to version 3 of the GNU General Public License.

  &quot;Copyright&quot; also means copyright-like laws that apply to other kinds of
works, such as semiconductor masks.

  &quot;The Program&quot; refers to any copyrightable work licensed under this
License.  Each licensee is addressed as &quot;you&quot;.  &quot;Licensees&quot; and
&quot;recipients&quot; may be individuals or organizations.

  To &quot;modify&quot; a work means to copy from or adapt all or part of the work
in a fashion requiring copyright permission, other than the making of an
exact copy.  The resulting work is called a &quot;modified version&quot; of the
earlier work or a work &quot;based on&quot; the earlier work.

  A &quot;covered work&quot; means either the unmodified Program or a work based
on the Program.

  To &quot;propagate&quot; a work means to do anything with it that, without
permission, would make you directly or secondarily liable for
infringement under applicable copyright law, except executing it on a
computer or modifying a private copy.  Propagation includes copying,
distribution (with or without modification), making available to the
public, and in some countries other activities as well.

  To &quot;convey&quot; a work means any kind of propagation that enables other
parties to make or receive copies.  Mere interaction with a user through
a computer network, with no transfer of a copy, is not conveying.

  An interactive user interface displays &quot;Appropriate Legal Notices&quot;
to the extent that it includes a convenient and prominently visible
feature that (1) displays an appropriate copyright notice, and (2)
tells the user that there is no warranty for the work (except to the
extent that warranties are provided), that licensees may convey the
work under this License, and how to view a copy of this License.  If
the interface presents a list of user commands or options, such as a
menu, a prominent item in the list meets this criterion.

  1. Source Code.

  The &quot;source code&quot; for a work means the preferred form of the work
for making modifications to it.  &quot;Object code&quot; means any non-source
form of a work.

  A &quot;Standard Interface&quot; means an interface that either is an official
standard defined by a recognized standards body, or, in the case of
interfaces specified for a particular programming language, one that
is widely used among developers working in that language.

  The &quot;System Libraries&quot; of an executable work include anything, other
than the work as a whole, that (a) is included in the normal form of
packaging a Major Component, but which is not part of that Major
Component, and (b) serves only to enable use of the work with that
Major Component, or to implement a Standard Interface for which an
implementation is available to the public in source code form.  A
&quot;Major Component&quot;, in this context, means a major essential component
(kernel, window system, and so on) of the specific operating system
(if any) on which the executable work runs, or a compiler used to
produce the work, or an object code interpreter used to run it.

  The &quot;Corresponding Source&quot; for a work in object code form means all
the source code needed to generate, install, and (for an executable
work) run the object code and to modify the work, including scripts to
control those activities.  However, it does not include the work&apos;s
System Libraries, or general-purpose tools or generally available free
programs which are used unmodified in performing those activities but
which are not part of the work.  For example, Corresponding Source
includes interface definition files associated with source files for
the work, and the source code for shared libraries and dynamically
linked subprograms that the work is specifically designed to require,
such as by intimate data communication or control flow between those
subprograms and other parts of the work.

  The Corresponding Source need not include anything that users
can regenerate automatically from other parts of the Corresponding
Source.

  The Corresponding Source for a work in source code form is that
same work.

  2. Basic Permissions.

  All rights granted under this License are granted for the term of
copyright on the Program, and are irrevocable provided the stated
conditions are met.  This License explicitly affirms your unlimited
permission to run the unmodified Program.  The output from running a
covered work is covered by this License only if the output, given its
content, constitutes a covered work.  This License acknowledges your
rights of fair use or other equivalent, as provided by copyright law.

  You may make, run and propagate covered works that you do not
convey, without conditions so long as your license otherwise remains
in force.  You may convey covered works to others for the sole purpose
of having them make modifications exclusively for you, or provide you
with facilities for running those works, provided that you comply with
the terms of this License in conveying all material for which you do
not control copyright.  Those thus making or running the covered works
for you must do so exclusively on your behalf, under your direction
and control, on terms that prohibit them from making any copies of
your copyrighted material outside their relationship with you.

  Conveying under any other circumstances is permitted solely under
the conditions stated below.  Sublicensing is not allowed; section 10
makes it unnecessary.

  3. Protecting Users&apos; Legal Rights From Anti-Circumvention Law.

  No covered work shall be deemed part of an effective technological
measure under any applicable law fulfilling obligations under article
11 of the WIPO copyright treaty adopted on 20 December 1996, or
similar laws prohibiting or restricting circumvention of such
measures.

  When you convey a covered work, you waive any legal power to forbid
circumvention of technological measures to the extent such circumvention
is effected by exercising rights under this License with respect to
the covered work, and you disclaim any intention to limit operation or
modification of the work as a means of enforcing, against the work&apos;s
users, your or third parties&apos; legal rights to forbid circumvention of
technological measures.

  4. Conveying Verbatim Copies.

  You may convey verbatim copies of the Program&apos;s source code as you
receive it, in any medium, provided that you conspicuously and
appropriately publish on each copy an appropriate copyright notice;
keep intact all notices stating that this License and any
non-permissive terms added in accord with section 7 apply to the code;
keep intact all notices of the absence of any warranty; and give all
recipients a copy of this License along with the Program.

  You may charge any price or no price for each copy that you convey,
and you may offer support or warranty protection for a fee.

  5. Conveying Modified Source Versions.

  You may convey a work based on the Program, or the modifications to
produce it from the Program, in the form of source code under the
terms of section 4, provided that you also meet all of these conditions:

    a) The work must carry prominent notices stating that you modified
    it, and giving a relevant date.

    b) The work must carry prominent notices stating that it is
    released under this License and any conditions added under section
    7.  This requirement modifies the requirement in section 4 to
    &quot;keep intact all notices&quot;.

    c) You must license the entire work, as a whole, under this
    License to anyone who comes into possession of a copy.  This
    License will therefore apply, along with any applicable section 7
    additional terms, to the whole of the work, and all its parts,
    regardless of how they are packaged.  This License gives no
    permission to license the work in any other way, but it does not
    invalidate such permission if you have separately received it.

    d) If the work has interactive user interfaces, each must display
    Appropriate Legal Notices; however, if the Program has interactive
    interfaces that do not display Appropriate Legal Notices, your
    work need not make them do so.

  A compilation of a covered work with other separate and independent
works, which are not by their nature extensions of the covered work,
and which are not combined with it such as to form a larger program,
in or on a volume of a storage or distribution medium, is called an
&quot;aggregate&quot; if the compilation and its resulting copyright are not
used to limit the access or legal rights of the compilation&apos;s users
beyond what the individual works permit.  Inclusion of a covered work
in an aggregate does not cause this License to apply to the other
parts of the aggregate.

  6. Conveying Non-Source Forms.

  You may convey a covered work in object code form under the terms
of sections 4 and 5, provided that you also convey the
machine-readable Corresponding Source under the terms of this License,
in one of these ways:

    a) Convey the object code in, or embodied in, a physical product
    (including a physical distribution medium), accompanied by the
    Corresponding Source fixed on a durable physical medium
    customarily used for software interchange.

    b) Convey the object code in, or embodied in, a physical product
    (including a physical distribution medium), accompanied by a
    written offer, valid for at least three years and valid for as
    long as you offer spare parts or customer support for that product
    model, to give anyone who possesses the object code either (1) a
    copy of the Corresponding Source for all the software in the
    product that is covered by this License, on a durable physical
    medium customarily used for software interchange, for a price no
    more than your reasonable cost of physically performing this
    conveying of source, or (2) access to copy the
    Corresponding Source from a network server at no charge.

    c) Convey individual copies of the object code with a copy of the
    written offer to provide the Corresponding Source.  This
    alternative is allowed only occasionally and noncommercially, and
    only if you received the object code with such an offer, in accord
    with subsection 6b.

    d) Convey the object code by offering access from a designated
    place (gratis or for a charge), and offer equivalent access to the
    Corresponding Source in the same way through the same place at no
    further charge.  You need not require recipients to copy the
    Corresponding Source along with the object code.  If the place to
    copy the object code is a network server, the Corresponding Source
    may be on a different server (operated by you or a third party)
    that supports equivalent copying facilities, provided you maintain
    clear directions next to the object code saying where to find the
    Corresponding Source.  Regardless of what server hosts the
    Corresponding Source, you remain obligated to ensure that it is
    available for as long as needed to satisfy these requirements.

    e) Convey the object code using peer-to-peer transmission, provided
    you inform other peers where the object code and Corresponding
    Source of the work are being offered to the general public at no
    charge under subsection 6d.

  A separable portion of the object code, whose source code is excluded
from the Corresponding Source as a System Library, need not be
included in conveying the object code work.

  A &quot;User Product&quot; is either (1) a &quot;consumer product&quot;, which means any
tangible personal property which is normally used for personal, family,
or household purposes, or (2) anything designed or sold for incorporation
into a dwelling.  In determining whether a product is a consumer product,
doubtful cases shall be resolved in favor of coverage.  For a particular
product received by a particular user, &quot;normally used&quot; refers to a
typical or common use of that class of product, regardless of the status
of the particular user or of the way in which the particular user
actually uses, or expects or is expected to use, the product.  A product
is a consumer product regardless of whether the product has substantial
commercial, industrial or non-consumer uses, unless such uses represent
the only significant mode of use of the product.

  &quot;Installation Information&quot; for a User Product means any methods,
procedures, authorization keys, or other information required to install
and execute modified versions of a covered work in that User Product from
a modified version of its Corresponding Source.  The information must
suffice to ensure that the continued functioning of the modified object
code is in no case prevented or interfered with solely because
modification has been made.

  If you convey an object code work under this section in, or with, or
specifically for use in, a User Product, and the conveying occurs as
part of a transaction in which the right of possession and use of the
User Product is transferred to the recipient in perpetuity or for a
fixed term (regardless of how the transaction is characterized), the
Corresponding Source conveyed under this section must be accompanied
by the Installation Information.  But this requirement does not apply
if neither you nor any third party retains the ability to install
modified object code on the User Product (for example, the work has
been installed in ROM).

  The requirement to provide Installation Information does not include a
requirement to continue to provide support service, warranty, or updates
for a work that has been modified or installed by the recipient, or for
the User Product in which it has been modified or installed.  Access to a
network may be denied when the modification itself materially and
adversely affects the operation of the network or violates the rules and
protocols for communication across the network.

  Corresponding Source conveyed, and Installation Information provided,
in accord with this section must be in a format that is publicly
documented (and with an implementation available to the public in
source code form), and must require no special password or key for
unpacking, reading or copying.

  7. Additional Terms.

  &quot;Additional permissions&quot; are terms that supplement the terms of this
License by making exceptions from one or more of its conditions.
Additional permissions that are applicable to the entire Program shall
be treated as though they were included in this License, to the extent
that they are valid under applicable law.  If additional permissions
apply only to part of the Program, that part may be used separately
under those permissions, but the entire Program remains governed by
this License without regard to the additional permissions.

  When you convey a copy of a covered work, you may at your option
remove any additional permissions from that copy, or from any part of
it.  (Additional permissions may be written to require their own
removal in certain cases when you modify the work.)  You may place
additional permissions on material, added by you to a covered work,
for which you have or can give appropriate copyright permission.

  Notwithstanding any other provision of this License, for material you
add to a covered work, you may (if authorized by the copyright holders of
that material) supplement the terms of this License with terms:

    a) Disclaiming warranty or limiting liability differently from the
    terms of sections 15 and 16 of this License; or

    b) Requiring preservation of specified reasonable legal notices or
    author attributions in that material or in the Appropriate Legal
    Notices displayed by works containing it; or

    c) Prohibiting misrepresentation of the origin of that material, or
    requiring that modified versions of such material be marked in
    reasonable ways as different from the original version; or

    d) Limiting the use for publicity purposes of names of licensors or
    authors of the material; or

    e) Declining to grant rights under trademark law for use of some
    trade names, trademarks, or service marks; or

    f) Requiring indemnification of licensors and authors of that
    material by anyone who conveys the material (or modified versions of
    it) with contractual assumptions of liability to the recipient, for
    any liability that these contractual assumptions directly impose on
    those licensors and authors.

  All other non-permissive additional terms are considered &quot;further
restrictions&quot; within the meaning of section 10.  If the Program as you
received it, or any part of it, contains a notice stating that it is
governed by this License along with a term that is a further
restriction, you may remove that term.  If a license document contains
a further restriction but permits relicensing or conveying under this
License, you may add to a covered work material governed by the terms
of that license document, provided that the further restriction does
not survive such relicensing or conveying.

  If you add terms to a covered work in accord with this section, you
must place, in the relevant source files, a statement of the
additional terms that apply to those files, or a notice indicating
where to find the applicable terms.

  Additional terms, permissive or non-permissive, may be stated in the
form of a separately written license, or stated as exceptions;
the above requirements apply either way.

  8. Termination.

  You may not propagate or modify a covered work except as expressly
provided under this License.  Any attempt otherwise to propagate or
modify it is void, and will automatically terminate your rights under
this License (including any patent licenses granted under the third
paragraph of section 11).

  However, if you cease all violation of this License, then your
license from a particular copyright holder is reinstated (a)
provisionally, unless and until the copyright holder explicitly and
finally terminates your license, and (b) permanently, if the copyright
holder fails to notify you of the violation by some reasonable means
prior to 60 days after the cessation.

  Moreover, your license from a particular copyright holder is
reinstated permanently if the copyright holder notifies you of the
violation by some reasonable means, this is the first time you have
received notice of violation of this License (for any work) from that
copyright holder, and you cure the violation prior to 30 days after
your receipt of the notice.

  Termination of your rights under this section does not terminate the
licenses of parties who have received copies or rights from you under
this License.  If your rights have been terminated and not permanently
reinstated, you do not qualify to receive new licenses for the same
material under section 10.

  9. Acceptance Not Required for Having Copies.

  You are not required to accept this License in order to receive or
run a copy of the Program.  Ancillary propagation of a covered work
occurring solely as a consequence of using peer-to-peer transmission
to receive a copy likewise does not require acceptance.  However,
nothing other than this License grants you permission to propagate or
modify any covered work.  These actions infringe copyright if you do
not accept this License.  Therefore, by modifying or propagating a
covered work, you indicate your acceptance of this License to do so.

  10. Automatic Licensing of Downstream Recipients.

  Each time you convey a covered work, the recipient automatically
receives a license from the original licensors, to run, modify and
propagate that work, subject to this License.  You are not responsible
for enforcing compliance by third parties with this License.

  An &quot;entity transaction&quot; is a transaction transferring control of an
organization, or substantially all assets of one, or subdividing an
organization, or merging organizations.  If propagation of a covered
work results from an entity transaction, each party to that
transaction who receives a copy of the work also receives whatever
licenses to the work the party&apos;s predecessor in interest had or could
give under the previous paragraph, plus a right to possession of the
Corresponding Source of the work from the predecessor in interest, if
the predecessor has it or can get it with reasonable efforts.

  You may not impose any further restrictions on the exercise of the
rights granted or affirmed under this License.  For example, you may
not impose a license fee, royalty, or other charge for exercise of
rights granted under this License, and you may not initiate litigation
(including a cross-claim or counterclaim in a lawsuit) alleging that
any patent claim is infringed by making, using, selling, offering for
sale, or importing the Program or any portion of it.

  11. Patents.

  A &quot;contributor&quot; is a copyright holder who authorizes use under this
License of the Program or a work on which the Program is based.  The
work thus licensed is called the contributor&apos;s &quot;contributor version&quot;.

  A contributor&apos;s &quot;essential patent claims&quot; are all patent claims
owned or controlled by the contributor, whether already acquired or
hereafter acquired, that would be infringed by some manner, permitted
by this License, of making, using, or selling its contributor version,
but do not include claims that would be infringed only as a
consequence of further modification of the contributor version.  For
purposes of this definition, &quot;control&quot; includes the right to grant
patent sublicenses in a manner consistent with the requirements of
this License.

  Each contributor grants you a non-exclusive, worldwide, royalty-free
patent license under the contributor&apos;s essential patent claims, to
make, use, sell, offer for sale, import and otherwise run, modify and
propagate the contents of its contributor version.

  In the following three paragraphs, a &quot;patent license&quot; is any express
agreement or commitment, however denominated, not to enforce a patent
(such as an express permission to practice a patent or covenant not to
sue for patent infringement).  To &quot;grant&quot; such a patent license to a
party means to make such an agreement or commitment not to enforce a
patent against the party.

  If you convey a covered work, knowingly relying on a patent license,
and the Corresponding Source of the work is not available for anyone
to copy, free of charge and under the terms of this License, through a
publicly available network server or other readily accessible means,
then you must either (1) cause the Corresponding Source to be so
available, or (2) arrange to deprive yourself of the benefit of the
patent license for this particular work, or (3) arrange, in a manner
consistent with the requirements of this License, to extend the patent
license to downstream recipients.  &quot;Knowingly relying&quot; means you have
actual knowledge that, but for the patent license, your conveying the
covered work in a country, or your recipient&apos;s use of the covered work
in a country, would infringe one or more identifiable patents in that
country that you have reason to believe are valid.

  If, pursuant to or in connection with a single transaction or
arrangement, you convey, or propagate by procuring conveyance of, a
covered work, and grant a patent license to some of the parties
receiving the covered work authorizing them to use, propagate, modify
or convey a specific copy of the covered work, then the patent license
you grant is automatically extended to all recipients of the covered
work and works based on it.

  A patent license is &quot;discriminatory&quot; if it does not include within
the scope of its coverage, prohibits the exercise of, or is
conditioned on the non-exercise of one or more of the rights that are
specifically granted under this License.  You may not convey a covered
work if you are a party to an arrangement with a third party that is
in the business of distributing software, under which you make payment
to the third party based on the extent of your activity of conveying
the work, and under which the third party grants, to any of the
parties who would receive the covered work from you, a discriminatory
patent license (a) in connection with copies of the covered work
conveyed by you (or copies made from those copies), or (b) primarily
for and in connection with specific products or compilations that
contain the covered work, unless you entered into that arrangement,
or that patent license was granted, prior to 28 March 2007.

  Nothing in this License shall be construed as excluding or limiting
any implied license or other defenses to infringement that may
otherwise be available to you under applicable patent law.

  12. No Surrender of Others&apos; Freedom.

  If conditions are imposed on you (whether by court order, agreement or
otherwise) that contradict the conditions of this License, they do not
excuse you from the conditions of this License.  If you cannot convey a
covered work so as to satisfy simultaneously your obligations under this
License and any other pertinent obligations, then as a consequence you may
not convey it at all.  For example, if you agree to terms that obligate you
to collect a royalty for further conveying from those to whom you convey
the Program, the only way you could satisfy both those terms and this
License would be to refrain entirely from conveying the Program.

  13. Use with the GNU Affero General Public License.

  Notwithstanding any other provision of this License, you have
permission to link or combine any covered work with a work licensed
under version 3 of the GNU Affero General Public License into a single
combined work, and to convey the resulting work.  The terms of this
License will continue to apply to the part which is the covered work,
but the special requirements of the GNU Affero General Public License,
section 13, concerning interaction through a network will apply to the
combination as such.

  14. Revised Versions of this License.

  The Free Software Foundation may publish revised and/or new versions of
the GNU General Public License from time to time.  Such new versions will
be similar in spirit to the present version, but may differ in detail to
address new problems or concerns.

  Each version is given a distinguishing version number.  If the
Program specifies that a certain numbered version of the GNU General
Public License &quot;or any later version&quot; applies to it, you have the
option of following the terms and conditions either of that numbered
version or of any later version published by the Free Software
Foundation.  If the Program does not specify a version number of the
GNU General Public License, you may choose any version ever published
by the Free Software Foundation.

  If the Program specifies that a proxy can decide which future
versions of the GNU General Public License can be used, that proxy&apos;s
public statement of acceptance of a version permanently authorizes you
to choose that version for the Program.

  Later license versions may give you additional or different
permissions.  However, no additional obligations are imposed on any
author or copyright holder as a result of your choosing to follow a
later version.

  15. Disclaimer of Warranty.

  THERE IS NO WARRANTY FOR THE PROGRAM, TO THE EXTENT PERMITTED BY
APPLICABLE LAW.  EXCEPT WHEN OTHERWISE STATED IN WRITING THE COPYRIGHT
HOLDERS AND/OR OTHER PARTIES PROVIDE THE PROGRAM &quot;AS IS&quot; WITHOUT WARRANTY
OF ANY KIND, EITHER EXPRESSED OR IMPLIED, INCLUDING, BUT NOT LIMITED TO,
THE IMPLIED WARRANTIES OF MERCHANTABILITY AND FITNESS FOR A PARTICULAR
PURPOSE.  THE ENTIRE RISK AS TO THE QUALITY AND PERFORMANCE OF THE PROGRAM
IS WITH YOU.  SHOULD THE PROGRAM PROVE DEFECTIVE, YOU ASSUME THE COST OF
ALL NECESSARY SERVICING, REPAIR OR CORRECTION.

  16. Limitation of Liability.

  IN NO EVENT UNLESS REQUIRED BY APPLICABLE LAW OR AGREED TO IN WRITING
WILL ANY COPYRIGHT HOLDER, OR ANY OTHER PARTY WHO MODIFIES AND/OR CONVEYS
THE PROGRAM AS PERMITTED ABOVE, BE LIABLE TO YOU FOR DAMAGES, INCLUDING ANY
GENERAL, SPECIAL, INCIDENTAL OR CONSEQUENTIAL DAMAGES ARISING OUT OF THE
USE OR INABILITY TO USE THE PROGRAM (INCLUDING BUT NOT LIMITED TO LOSS OF
DATA OR DATA BEING RENDERED INACCURATE OR LOSSES SUSTAINED BY YOU OR THIRD
PARTIES OR A FAILURE OF THE PROGRAM TO OPERATE WITH ANY OTHER PROGRAMS),
EVEN IF SUCH HOLDER OR OTHER PARTY HAS BEEN ADVISED OF THE POSSIBILITY OF
SUCH DAMAGES.

  17. Interpretation of Sections 15 and 16.

  If the disclaimer of warranty and limitation of liability provided
above cannot be given local legal effect according to their terms,
reviewing courts shall apply local law that most closely approximates
an absolute waiver of all civil liability in connection with the
Program, unless a warranty or assumption of liability accompanies a
copy of the Program in return for a fee.

                     END OF TERMS AND CONDITIONS

            How to Apply These Terms to Your New Programs

  If you develop a new program, and you want it to be of the greatest
possible use to the public, the best way to achieve this is to make it
free software which everyone can redistribute and change under these terms.

  To do so, attach the following notices to the program.  It is safest
to attach them to the start of each source file to most effectively
state the exclusion of warranty; and each file should have at least
the &quot;copyright&quot; line and a pointer to where the full notice is found.

    &lt;one line to give the program&apos;s name and a brief idea of what it does.&gt;
    Copyright (C) &lt;year&gt;  &lt;name of author&gt;

    This program is free software: you can redistribute it and/or modify
    it under the terms of the GNU General Public License as published by
    the Free Software Foundation, either version 3 of the License, or
    (at your option) any later version.

    This program is distributed in the hope that it will be useful,
    but WITHOUT ANY WARRANTY; without even the implied warranty of
    MERCHANTABILITY or FITNESS FOR A PARTICULAR PURPOSE.  See the
    GNU General Public License for more details.

    You should have received a copy of the GNU General Public License
    along with this program.  If not, see &lt;https://www.gnu.org/licenses/&gt;.

Also add information on how to contact you by electronic and paper mail.

  If the program does terminal interaction, make it output a short
notice like this when it starts in an interactive mode:

    &lt;program&gt;  Copyright (C) &lt;year&gt;  &lt;name of author&gt;
    This program comes with ABSOLUTELY NO WARRANTY; for details type `show w&apos;.
    This is free software, and you are welcome to redistribute it
    under certain conditions; type `show c&apos; for details.

The hypothetical commands `show w&apos; and `show c&apos; should show the appropriate
parts of the General Public License.  Of course, your program&apos;s commands
might be different; for a GUI interface, you would use an &quot;about box&quot;.

  You should also get your employer (if you work as a programmer) or school,
if any, to sign a &quot;copyright disclaimer&quot; for the program, if necessary.
For more information on this, and how to apply and follow the GNU GPL, see
&lt;https://www.gnu.org/licenses/&gt;.

  The GNU General Public License does not permit incorporating your program
into proprietary programs.  If your program is a subroutine library, you
may consider it more useful to permit linking proprietary applications with
the library.  If this is what you want to do, use the GNU Lesser General
Public License instead of this License.  But first, please read
&lt;https://www.gnu.org/licenses/why-not-lgpl.html&gt;.
   </license>

   <plugin
         id="org.rdkit.knime.types"
         download-size="0"
         install-size="0"
         version="0.0.0"/>

   <plugin
         id="org.rdkit.knime.bin.linux.x86_64"
         os="linux"
         arch="x86_64"
         download-size="0"
         install-size="0"
         version="0.0.0"
         fragment="true"/>

   <plugin
         id="org.rdkit.knime.bin.macosx.x86_64"
         os="macosx"
         arch="x86_64"
         download-size="0"
         install-size="0"
         version="0.0.0"
         fragment="true"/>

   <plugin
         id="org.rdkit.knime.bin.win32.x86_64"
         os="win32"
         arch="x86_64"
         download-size="0"
         install-size="0"
         version="0.0.0"
         fragment="true"/>

</feature><|MERGE_RESOLUTION|>--- conflicted
+++ resolved
@@ -1,13 +1,8 @@
 <?xml version="1.0" encoding="UTF-8"?>
 <feature
       id="org.rdkit.knime.binaries.feature"
-<<<<<<< HEAD
-      label="RDKit Binaries for Java"
-      version="4.2.0.qualifier"
-=======
       label="RDKit Binaries and Chemistry Type Definitions Feature"
       version="4.5.0.qualifier"
->>>>>>> d7604170
       provider-name="NIBR">
 
    <description>
@@ -19,7 +14,7 @@
    </copyright>
 
    <license url="http://www.gnu.org/licenses/gpl-3.0.html">
-      GNU GENERAL PUBLIC LICENSE Version 3, 29 June 2007
+GNU GENERAL PUBLIC LICENSE Version 3, 29 June 2007
 
  Copyright (C) 2007 Free Software Foundation, Inc. &lt;https://fsf.org/&gt;
  Everyone is permitted to copy and distribute verbatim copies
