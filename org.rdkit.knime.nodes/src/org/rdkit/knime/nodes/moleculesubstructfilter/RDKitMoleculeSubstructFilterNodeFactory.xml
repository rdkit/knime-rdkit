--- conflicted
+++ resolved
@@ -18,10 +18,7 @@
             <option name="Query Mol column">Select the column from the second input table that contains the query molecules.
                 Acceptable types are SMARTS, SMILES, SDF and RDKit Mol.</option>
             <option name="Use chirality">If this is set, information about stereochemistry will be used in the substructure search.</option>
-<<<<<<< HEAD
-=======
             <option name="Use enhanced stereochemistry">If this is set, information about enhanced stereochemistry will be used in the substructure search.</option>
->>>>>>> d7604170
             <option name="Matches">Select the minimum number of patterns that must match for each molecule so that it is
                 included in the first output table</option>
             <option name="New column name for matching substructures">Enter here the name of the new column that will contain
