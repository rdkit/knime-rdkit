--- conflicted
+++ resolved
@@ -194,13 +194,10 @@
 	protected final SettingsModelBoolean m_modelUseChirality =
 			registerSettings(RDKitMoleculeSubstructFilterNodeDialog.createUseChiralityModel(), true);
 
-<<<<<<< HEAD
-=======
 	/** Settings model for the option to use enhanced stereo in the match. Added in March 2021. */
 	private final SettingsModelBoolean m_modelUseEnhancedStereo =
 			registerSettings(RDKitMoleculeSubstructFilterNodeDialog.createUseEnhancedStereoModel(m_modelUseChirality), true);
 
->>>>>>> d7604170
 	/** Settings model for the matching criteria. */
 	protected final SettingsModelEnumeration<MatchingCriteria> m_modelMatchingCriteria =
 			registerSettings(RDKitMoleculeSubstructFilterNodeDialog.createMatchingCriteriaModel(), true);
@@ -464,10 +461,7 @@
 				
 				final SubstructMatchParameters ps = new SubstructMatchParameters();
 				ps.setUseChirality(m_modelUseChirality.getBooleanValue());
-<<<<<<< HEAD
-=======
 				ps.setUseEnhancedStereo(m_modelUseEnhancedStereo.getBooleanValue());
->>>>>>> d7604170
 				
 				for (int i = 0; i < m_arrQueryMols.length; i++) {
 					final ROMol molPattern = m_arrQueryMols[i];
