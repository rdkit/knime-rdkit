--- conflicted
+++ resolved
@@ -1,326 +1,317 @@
-/*
- * ------------------------------------------------------------------
- * This source code, its documentation and all appendant files
- * are protected by copyright law. All rights reserved.
- *
- * Copyright (C) 2012
- * Novartis Institutes for BioMedical Research
- *
- *
- *  This program is free software; you can redistribute it and/or modify
- *  it under the terms of the GNU General Public License, Version 3, as
- *  published by the Free Software Foundation.
- *
- *  This program is distributed in the hope that it will be useful, but
- *  WITHOUT ANY WARRANTY; without even the implied warranty of
- *  MERCHANTABILITY or FITNESS FOR A PARTICULAR PURPOSE. See the
- *  GNU General Public License for more details.
- *
- *  You should have received a copy of the GNU General Public License
- *  along with this program; if not, see <http://www.gnu.org/licenses>.
- *
- *  Additional permission under GNU GPL version 3 section 7:
- *
- *  KNIME interoperates with ECLIPSE solely via ECLIPSE's plug-in APIs.
- *  Hence, KNIME and ECLIPSE are both independent programs and are not
- *  derived from each other. Should, however, the interpretation of the
- *  GNU GPL Version 3 ("License") under any applicable laws result in
- *  KNIME and ECLIPSE being a combined program, KNIME GMBH herewith grants
- *  you the additional permission to use and propagate KNIME together with
- *  ECLIPSE with only the license terms in place for ECLIPSE applying to
- *  ECLIPSE and the GNU GPL Version 3 applying for KNIME, provided the
- *  license terms of ECLIPSE themselves allow for the respective use and
- *  propagation of ECLIPSE together with KNIME.
- *
- *  Additional permission relating to nodes for KNIME that extend the Node
- *  Extension (and in particular that are based on subclasses of NodeModel,
- *  NodeDialog, and NodeView) and that only interoperate with KNIME through
- *  standard APIs ("Nodes"):
- *  Nodes are deemed to be separate and independent programs and to not be
- *  covered works.  Notwithstanding anything to the contrary in the
- *  License, the License does not apply to Nodes, you are not required to
- *  license Nodes under the License, and you are granted a license to
- *  prepare and propagate Nodes, in each case even if such Nodes are
- *  propagated with or for interoperation with KNIME.  The owner of a Node
- *  may freely choose the license terms applicable to such Node, including
- *  when such Node is propagated with or for interoperation with KNIME.
- * ---------------------------------------------------------------------
- */
-package org.rdkit.knime.nodes.substructurecounter;
-
-import javax.swing.event.ChangeEvent;
-import javax.swing.event.ChangeListener;
-
-import org.knime.chem.types.SmartsValue;
-import org.knime.core.data.DataValue;
-import org.knime.core.data.StringValue;
-import org.knime.core.node.defaultnodesettings.DefaultNodeSettingsPane;
-import org.knime.core.node.defaultnodesettings.DialogComponentBoolean;
-import org.knime.core.node.defaultnodesettings.DialogComponentString;
-import org.knime.core.node.defaultnodesettings.SettingsModelBoolean;
-import org.knime.core.node.defaultnodesettings.SettingsModelString;
-import org.rdkit.knime.types.RDKitMolValue;
-import org.rdkit.knime.util.DialogComponentColumnNameSelection;
-import org.rdkit.knime.util.DialogComponentSeparator;
-import org.rdkit.knime.util.LayoutUtils;
-
-/**
- * <code>NodeDialog</code> for the "RDKitSubstructureCounter" Node.
- *
- * This node dialog derives from {@link DefaultNodeSettingsPane} which allows
- * creation of a simple dialog with standard components. If you need a more
- * complex dialog please derive directly from {@link org.knime.core.node.NodeDialogPane}.
- * 
- * @author Swarnaprava Singh
- * @author Manuel Schwarze
- */
-public class SubstructureCounterNodeDialog extends DefaultNodeSettingsPane {
-
-	//
-	// Constructor
-	//
-
-	/**
-	 * Create a new dialog pane with default components to configure an input column,
-	 * the name of a new column, which will contain the calculation results, an option
-	 * to tell, if the source column shall be removed from the result table.
-	 */
-	@SuppressWarnings("unchecked")
-	SubstructureCounterNodeDialog() {
-		createNewGroup("Input");
-		super.addDialogComponent(new DialogComponentColumnNameSelection(
-				createInputColumnNameModel(), "RDKit Mol column: ", 0,
-				RDKitMolValue.class));
-		final Class<? extends DataValue>[] arrClassesQueryType = new Class[] { SmartsValue.class, RDKitMolValue.class };
-		super.addDialogComponent(new DialogComponentColumnNameSelection(
-				createQueryInputModel(), "Input query column: ", 1,
-				arrClassesQueryType));
-
-		createNewGroup("Search");
-		super.addDialogComponent(
-				new DialogComponentBoolean(createUniqueMatchesOnlyModel(),
-						"Count unique matches only"));
-<<<<<<< HEAD
-		super.addDialogComponent(
-				new DialogComponentBoolean(createUseChiralityModel(),
-						"Use chirality when matching"));
-=======
-		final SettingsModelBoolean modelUseChiralityOption = createUseChiralityModel();
-		super.addDialogComponent(
-				new DialogComponentBoolean(modelUseChiralityOption,
-						"Use chirality when matching"));
-		super.addDialogComponent(
-				new DialogComponentBoolean(createUseEnhancedStereoModel(modelUseChiralityOption),
-						"Use enhanced stereochemistry when matching"));
-
->>>>>>> d7604170
-
-		createNewGroup("Output");
-		// Add query name option settings
-		final SettingsModelBoolean modelUseQueryNameColumnOption = createUseQueryNameColumnModel();
-		super.addDialogComponent(new DialogComponentBoolean(
-				modelUseQueryNameColumnOption, "Instead of query molecules use names as result header titles (and tags)"));
-		super.addDialogComponent(new DialogComponentColumnNameSelection(
-				createQueryNameColumnModel(modelUseQueryNameColumnOption), "Column with names for header titles: ", 1,
-				StringValue.class));
-		addDialogComponent(new DialogComponentSeparator());
-
-		// Add total hits option settings
-		final SettingsModelBoolean modelCountTotalHitsOption = createCountTotalHitsOptionModel();
-		super.addDialogComponent(new DialogComponentBoolean(
-				modelCountTotalHitsOption, "Add total hits count column"));
-		super.addDialogComponent(new DialogComponentString(
-				createCountTotalHitsColumnModel(modelCountTotalHitsOption), "New column name for total hits count: ", false,
-				25));
-		addDialogComponent(new DialogComponentSeparator());
-
-		// Add query tags option settings
-		final SettingsModelBoolean modelTrackQueryTagsOption = createTrackQueryTagsOptionModel();
-		super.addDialogComponent(new DialogComponentBoolean(
-				modelTrackQueryTagsOption, "Add column with tags for matching queries"));
-		super.addDialogComponent(new DialogComponentString(
-				createTrackQueryTagsColumnModel(modelTrackQueryTagsOption), "New column name for tags: ", false,
-				25));
-
-		LayoutUtils.correctKnimeDialogBorders(getPanel());
-	}
-
-	//
-	// Static Methods
-	//
-
-	/**
-	 * Creates the settings model to be used for the input column.
-	 * 
-	 * @return Settings model for input column selection.
-	 */
-	static final SettingsModelString createInputColumnNameModel() {
-		return new SettingsModelString("input_column", null);
-	}
-
-	/**
-	 * Creates the settings model to be used to specify the query molecule column.
-	 * 
-	 * @return Settings model for query column selection.
-	 */
-	static final SettingsModelString createQueryInputModel() {
-		return new SettingsModelString("inputQueryCol", null);
-	}
-
-	/**
-	 * Creates the settings model to be used to specify the option
-	 * to select only unique matches.
-	 * 
-	 * @return Settings model for unique matches option.
-	 */
-	static final SettingsModelBoolean createUniqueMatchesOnlyModel() {
-		return new SettingsModelBoolean("countUniqueMatches", true);
-	}
-
-	/**
-	 * Creates the settings model to be used to specify the option
-	 * to use chirality in the matching.
-	 * Added in November 2020.
-	 * 
-	 * @return Settings model for useChirality option.
-	 */
-	static final SettingsModelBoolean createUseChiralityModel() {
-		return new SettingsModelBoolean("useChirality", false);
-	}
-
-	/**
-	 * Creates the settings model to be used to specify the option
-<<<<<<< HEAD
-=======
-	 * to use enhanced stereo in the matching.
-	 * Added in March 2021.
-	 * 
-	 * @return Settings model for useEnhancedStereo option.
-	 */
-	static final SettingsModelBoolean createUseEnhancedStereoModel(final SettingsModelBoolean modelUseChiralityOption) {
-		final SettingsModelBoolean modelWithDependency = new SettingsModelBoolean("useEnhancedStereo", false);
-
-		// React on any changes
-		modelUseChiralityOption.addChangeListener(new ChangeListener() {
-
-			@Override
-			public void stateChanged(final ChangeEvent e) {
-				// Enable or disable the model
-				modelWithDependency.setEnabled(modelUseChiralityOption.getBooleanValue());
-			}
-		});
-
-		// Enable this model based on the dependent model's state
-		modelWithDependency.setEnabled(modelUseChiralityOption.getBooleanValue());
-
-		return modelWithDependency;
-	}
-
-	/**
-	 * Creates the settings model to be used to specify the option
->>>>>>> d7604170
-	 * to use data of specific input table column as column names
-	 * instead of using the SMILES or SMARTS string.
-	 * 
-	 * @return Settings model for using column names from input table option.
-	 */
-	static final SettingsModelBoolean createUseQueryNameColumnModel() {
-		return new SettingsModelBoolean("useQueryNameColumn", false);
-	}
-
-	/**
-	 * Creates the settings model to be used to specify the (optional)
-	 * query name column.
-	 * 
-	 * @return Settings model for optional query name column selection.
-	 */
-	static final SettingsModelString createQueryNameColumnModel(final SettingsModelBoolean modelUseQueryNameColumnOption) {
-		final SettingsModelString modelWithDependency = new SettingsModelString("queryNameColumn", null);
-
-		// React on any changes
-		modelUseQueryNameColumnOption.addChangeListener(new ChangeListener() {
-
-			@Override
-			public void stateChanged(final ChangeEvent e) {
-				// Enable or disable the model
-				modelWithDependency.setEnabled(modelUseQueryNameColumnOption.getBooleanValue());
-			}
-		});
-
-		// Enable this model based on the dependent model's state
-		modelWithDependency.setEnabled(modelUseQueryNameColumnOption.getBooleanValue());
-
-		return modelWithDependency;
-	}
-
-	/**
-	 * Creates the settings model to be used to specify the option
-	 * to count the total hits of a substructure.
-	 * 
-	 * @return Settings model for counting total hits.
-	 */
-	static final SettingsModelBoolean createCountTotalHitsOptionModel() {
-		return new SettingsModelBoolean("countTotalHits", false);
-	}
-
-	/**
-	 * Creates the settings model to be used to specify the (optional)
-	 * total hit count name column.
-	 * 
-	 * @return Settings model for total hit count column name.
-	 */
-	static final SettingsModelString createCountTotalHitsColumnModel(final SettingsModelBoolean modelCountTotalHitsOption) {
-		final SettingsModelString modelWithDependency = new SettingsModelString("countTotalHitsColumn", null);
-
-		// React on any changes
-		modelCountTotalHitsOption.addChangeListener(new ChangeListener() {
-
-			@Override
-			public void stateChanged(final ChangeEvent e) {
-				// Enable or disable the model
-				modelWithDependency.setEnabled(modelCountTotalHitsOption.getBooleanValue());
-			}
-		});
-
-		// Enable this model based on the dependent model's state
-		modelWithDependency.setEnabled(modelCountTotalHitsOption.getBooleanValue());
-
-		return modelWithDependency;
-	}
-
-
-	/**
-	 * Creates the settings model to be used to specify the option
-	 * to track query tags for matching substructures.
-	 * 
-	 * @return Settings model for using column names from input table option.
-	 */
-	static final SettingsModelBoolean createTrackQueryTagsOptionModel() {
-		return new SettingsModelBoolean("trackQueryTags", false);
-	}
-
-	/**
-	 * Creates the settings model to be used to specify the (optional)
-	 * total hit count name column.
-	 * 
-	 * @return Settings model for optional query name column selection.
-	 */
-	static final SettingsModelString createTrackQueryTagsColumnModel(final SettingsModelBoolean modelTrackQueryTagsOption) {
-		final SettingsModelString modelWithDependency = new SettingsModelString("trackQueryTagsColumn", null);
-
-		// React on any changes
-		modelTrackQueryTagsOption.addChangeListener(new ChangeListener() {
-
-			@Override
-			public void stateChanged(final ChangeEvent e) {
-				// Enable or disable the model
-				modelWithDependency.setEnabled(modelTrackQueryTagsOption.getBooleanValue());
-			}
-		});
-
-		// Enable this model based on the dependent model's state
-		modelWithDependency.setEnabled(modelTrackQueryTagsOption.getBooleanValue());
-
-		return modelWithDependency;
-	}
-}
+/*
+ * ------------------------------------------------------------------
+ * This source code, its documentation and all appendant files
+ * are protected by copyright law. All rights reserved.
+ *
+ * Copyright (C) 2012
+ * Novartis Institutes for BioMedical Research
+ *
+ *
+ *  This program is free software; you can redistribute it and/or modify
+ *  it under the terms of the GNU General Public License, Version 3, as
+ *  published by the Free Software Foundation.
+ *
+ *  This program is distributed in the hope that it will be useful, but
+ *  WITHOUT ANY WARRANTY; without even the implied warranty of
+ *  MERCHANTABILITY or FITNESS FOR A PARTICULAR PURPOSE. See the
+ *  GNU General Public License for more details.
+ *
+ *  You should have received a copy of the GNU General Public License
+ *  along with this program; if not, see <http://www.gnu.org/licenses>.
+ *
+ *  Additional permission under GNU GPL version 3 section 7:
+ *
+ *  KNIME interoperates with ECLIPSE solely via ECLIPSE's plug-in APIs.
+ *  Hence, KNIME and ECLIPSE are both independent programs and are not
+ *  derived from each other. Should, however, the interpretation of the
+ *  GNU GPL Version 3 ("License") under any applicable laws result in
+ *  KNIME and ECLIPSE being a combined program, KNIME GMBH herewith grants
+ *  you the additional permission to use and propagate KNIME together with
+ *  ECLIPSE with only the license terms in place for ECLIPSE applying to
+ *  ECLIPSE and the GNU GPL Version 3 applying for KNIME, provided the
+ *  license terms of ECLIPSE themselves allow for the respective use and
+ *  propagation of ECLIPSE together with KNIME.
+ *
+ *  Additional permission relating to nodes for KNIME that extend the Node
+ *  Extension (and in particular that are based on subclasses of NodeModel,
+ *  NodeDialog, and NodeView) and that only interoperate with KNIME through
+ *  standard APIs ("Nodes"):
+ *  Nodes are deemed to be separate and independent programs and to not be
+ *  covered works.  Notwithstanding anything to the contrary in the
+ *  License, the License does not apply to Nodes, you are not required to
+ *  license Nodes under the License, and you are granted a license to
+ *  prepare and propagate Nodes, in each case even if such Nodes are
+ *  propagated with or for interoperation with KNIME.  The owner of a Node
+ *  may freely choose the license terms applicable to such Node, including
+ *  when such Node is propagated with or for interoperation with KNIME.
+ * ---------------------------------------------------------------------
+ */
+package org.rdkit.knime.nodes.substructurecounter;
+
+import javax.swing.event.ChangeEvent;
+import javax.swing.event.ChangeListener;
+
+import org.knime.chem.types.SmartsValue;
+import org.knime.core.data.DataValue;
+import org.knime.core.data.StringValue;
+import org.knime.core.node.defaultnodesettings.DefaultNodeSettingsPane;
+import org.knime.core.node.defaultnodesettings.DialogComponentBoolean;
+import org.knime.core.node.defaultnodesettings.DialogComponentString;
+import org.knime.core.node.defaultnodesettings.SettingsModelBoolean;
+import org.knime.core.node.defaultnodesettings.SettingsModelString;
+import org.rdkit.knime.types.RDKitMolValue;
+import org.rdkit.knime.util.DialogComponentColumnNameSelection;
+import org.rdkit.knime.util.DialogComponentSeparator;
+import org.rdkit.knime.util.LayoutUtils;
+
+/**
+ * <code>NodeDialog</code> for the "RDKitSubstructureCounter" Node.
+ *
+ * This node dialog derives from {@link DefaultNodeSettingsPane} which allows
+ * creation of a simple dialog with standard components. If you need a more
+ * complex dialog please derive directly from {@link org.knime.core.node.NodeDialogPane}.
+ * 
+ * @author Swarnaprava Singh
+ * @author Manuel Schwarze
+ */
+public class SubstructureCounterNodeDialog extends DefaultNodeSettingsPane {
+
+	//
+	// Constructor
+	//
+
+	/**
+	 * Create a new dialog pane with default components to configure an input column,
+	 * the name of a new column, which will contain the calculation results, an option
+	 * to tell, if the source column shall be removed from the result table.
+	 */
+	@SuppressWarnings("unchecked")
+	SubstructureCounterNodeDialog() {
+		createNewGroup("Input");
+		super.addDialogComponent(new DialogComponentColumnNameSelection(
+				createInputColumnNameModel(), "RDKit Mol column: ", 0,
+				RDKitMolValue.class));
+		final Class<? extends DataValue>[] arrClassesQueryType = new Class[] { SmartsValue.class, RDKitMolValue.class };
+		super.addDialogComponent(new DialogComponentColumnNameSelection(
+				createQueryInputModel(), "Input query column: ", 1,
+				arrClassesQueryType));
+
+		createNewGroup("Search");
+		super.addDialogComponent(
+				new DialogComponentBoolean(createUniqueMatchesOnlyModel(),
+						"Count unique matches only"));
+		final SettingsModelBoolean modelUseChiralityOption = createUseChiralityModel();
+		super.addDialogComponent(
+				new DialogComponentBoolean(modelUseChiralityOption,
+						"Use chirality when matching"));
+		super.addDialogComponent(
+				new DialogComponentBoolean(createUseEnhancedStereoModel(modelUseChiralityOption),
+						"Use enhanced stereochemistry when matching"));
+
+
+		createNewGroup("Output");
+		// Add query name option settings
+		final SettingsModelBoolean modelUseQueryNameColumnOption = createUseQueryNameColumnModel();
+		super.addDialogComponent(new DialogComponentBoolean(
+				modelUseQueryNameColumnOption, "Instead of query molecules use names as result header titles (and tags)"));
+		super.addDialogComponent(new DialogComponentColumnNameSelection(
+				createQueryNameColumnModel(modelUseQueryNameColumnOption), "Column with names for header titles: ", 1,
+				StringValue.class));
+		addDialogComponent(new DialogComponentSeparator());
+
+		// Add total hits option settings
+		final SettingsModelBoolean modelCountTotalHitsOption = createCountTotalHitsOptionModel();
+		super.addDialogComponent(new DialogComponentBoolean(
+				modelCountTotalHitsOption, "Add total hits count column"));
+		super.addDialogComponent(new DialogComponentString(
+				createCountTotalHitsColumnModel(modelCountTotalHitsOption), "New column name for total hits count: ", false,
+				25));
+		addDialogComponent(new DialogComponentSeparator());
+
+		// Add query tags option settings
+		final SettingsModelBoolean modelTrackQueryTagsOption = createTrackQueryTagsOptionModel();
+		super.addDialogComponent(new DialogComponentBoolean(
+				modelTrackQueryTagsOption, "Add column with tags for matching queries"));
+		super.addDialogComponent(new DialogComponentString(
+				createTrackQueryTagsColumnModel(modelTrackQueryTagsOption), "New column name for tags: ", false,
+				25));
+
+		LayoutUtils.correctKnimeDialogBorders(getPanel());
+	}
+
+	//
+	// Static Methods
+	//
+
+	/**
+	 * Creates the settings model to be used for the input column.
+	 * 
+	 * @return Settings model for input column selection.
+	 */
+	static final SettingsModelString createInputColumnNameModel() {
+		return new SettingsModelString("input_column", null);
+	}
+
+	/**
+	 * Creates the settings model to be used to specify the query molecule column.
+	 * 
+	 * @return Settings model for query column selection.
+	 */
+	static final SettingsModelString createQueryInputModel() {
+		return new SettingsModelString("inputQueryCol", null);
+	}
+
+	/**
+	 * Creates the settings model to be used to specify the option
+	 * to select only unique matches.
+	 * 
+	 * @return Settings model for unique matches option.
+	 */
+	static final SettingsModelBoolean createUniqueMatchesOnlyModel() {
+		return new SettingsModelBoolean("countUniqueMatches", true);
+	}
+
+	/**
+	 * Creates the settings model to be used to specify the option
+	 * to use chirality in the matching.
+	 * Added in November 2020.
+	 * 
+	 * @return Settings model for useChirality option.
+	 */
+	static final SettingsModelBoolean createUseChiralityModel() {
+		return new SettingsModelBoolean("useChirality", false);
+	}
+
+	/**
+	 * Creates the settings model to be used to specify the option
+	 * to use enhanced stereo in the matching.
+	 * Added in March 2021.
+	 * 
+	 * @return Settings model for useEnhancedStereo option.
+	 */
+	static final SettingsModelBoolean createUseEnhancedStereoModel(final SettingsModelBoolean modelUseChiralityOption) {
+		final SettingsModelBoolean modelWithDependency = new SettingsModelBoolean("useEnhancedStereo", false);
+
+		// React on any changes
+		modelUseChiralityOption.addChangeListener(new ChangeListener() {
+
+			@Override
+			public void stateChanged(final ChangeEvent e) {
+				// Enable or disable the model
+				modelWithDependency.setEnabled(modelUseChiralityOption.getBooleanValue());
+			}
+		});
+
+		// Enable this model based on the dependent model's state
+		modelWithDependency.setEnabled(modelUseChiralityOption.getBooleanValue());
+
+		return modelWithDependency;
+	}
+
+	/**
+	 * Creates the settings model to be used to specify the option
+	 * to use data of specific input table column as column names
+	 * instead of using the SMILES or SMARTS string.
+	 * 
+	 * @return Settings model for using column names from input table option.
+	 */
+	static final SettingsModelBoolean createUseQueryNameColumnModel() {
+		return new SettingsModelBoolean("useQueryNameColumn", false);
+	}
+
+	/**
+	 * Creates the settings model to be used to specify the (optional)
+	 * query name column.
+	 * 
+	 * @return Settings model for optional query name column selection.
+	 */
+	static final SettingsModelString createQueryNameColumnModel(final SettingsModelBoolean modelUseQueryNameColumnOption) {
+		final SettingsModelString modelWithDependency = new SettingsModelString("queryNameColumn", null);
+
+		// React on any changes
+		modelUseQueryNameColumnOption.addChangeListener(new ChangeListener() {
+
+			@Override
+			public void stateChanged(final ChangeEvent e) {
+				// Enable or disable the model
+				modelWithDependency.setEnabled(modelUseQueryNameColumnOption.getBooleanValue());
+			}
+		});
+
+		// Enable this model based on the dependent model's state
+		modelWithDependency.setEnabled(modelUseQueryNameColumnOption.getBooleanValue());
+
+		return modelWithDependency;
+	}
+
+	/**
+	 * Creates the settings model to be used to specify the option
+	 * to count the total hits of a substructure.
+	 * 
+	 * @return Settings model for counting total hits.
+	 */
+	static final SettingsModelBoolean createCountTotalHitsOptionModel() {
+		return new SettingsModelBoolean("countTotalHits", false);
+	}
+
+	/**
+	 * Creates the settings model to be used to specify the (optional)
+	 * total hit count name column.
+	 * 
+	 * @return Settings model for total hit count column name.
+	 */
+	static final SettingsModelString createCountTotalHitsColumnModel(final SettingsModelBoolean modelCountTotalHitsOption) {
+		final SettingsModelString modelWithDependency = new SettingsModelString("countTotalHitsColumn", null);
+
+		// React on any changes
+		modelCountTotalHitsOption.addChangeListener(new ChangeListener() {
+
+			@Override
+			public void stateChanged(final ChangeEvent e) {
+				// Enable or disable the model
+				modelWithDependency.setEnabled(modelCountTotalHitsOption.getBooleanValue());
+			}
+		});
+
+		// Enable this model based on the dependent model's state
+		modelWithDependency.setEnabled(modelCountTotalHitsOption.getBooleanValue());
+
+		return modelWithDependency;
+	}
+
+
+	/**
+	 * Creates the settings model to be used to specify the option
+	 * to track query tags for matching substructures.
+	 * 
+	 * @return Settings model for using column names from input table option.
+	 */
+	static final SettingsModelBoolean createTrackQueryTagsOptionModel() {
+		return new SettingsModelBoolean("trackQueryTags", false);
+	}
+
+	/**
+	 * Creates the settings model to be used to specify the (optional)
+	 * total hit count name column.
+	 * 
+	 * @return Settings model for optional query name column selection.
+	 */
+	static final SettingsModelString createTrackQueryTagsColumnModel(final SettingsModelBoolean modelTrackQueryTagsOption) {
+		final SettingsModelString modelWithDependency = new SettingsModelString("trackQueryTagsColumn", null);
+
+		// React on any changes
+		modelTrackQueryTagsOption.addChangeListener(new ChangeListener() {
+
+			@Override
+			public void stateChanged(final ChangeEvent e) {
+				// Enable or disable the model
+				modelWithDependency.setEnabled(modelTrackQueryTagsOption.getBooleanValue());
+			}
+		});
+
+		// Enable this model based on the dependent model's state
+		modelWithDependency.setEnabled(modelTrackQueryTagsOption.getBooleanValue());
+
+		return modelWithDependency;
+	}
+}