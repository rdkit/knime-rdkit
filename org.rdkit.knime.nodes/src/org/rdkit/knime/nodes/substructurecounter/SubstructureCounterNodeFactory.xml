--- conflicted
+++ resolved
@@ -20,10 +20,7 @@
         <tab name="Search">
             <option name="Count Unique Matches Only?">This option is selected if user requires unique matches of the query molecule in an input molecule.</option>
             <option name="Use chirality">If this is set, information about stereochemistry will be used in the substructure search.</option>
-<<<<<<< HEAD
-=======
             <option name="Use enhanced stereochemistry">If this is set, information about enhanced stereochemistry will be used in the substructure search.</option>
->>>>>>> d7604170
         </tab>
         <tab name="Output">
             <option name="Instead of query molecules use names as result header titles (and tags)">
