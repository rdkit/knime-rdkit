--- conflicted
+++ resolved
@@ -203,11 +203,8 @@
 						}
 					}
 				});
-<<<<<<< HEAD
+		RDKitDepicterPreferencePage.clearConfigCacheAndResetFailure();
 		RDKitTypesPreferencePage.updateConfigCache();
-=======
-		RDKitDepicterPreferencePage.clearConfigCacheAndResetFailure();
->>>>>>> 40df7d63
 	}
 
 	/**
