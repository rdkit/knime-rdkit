/*
 * ------------------------------------------------------------------------
 *
 *  Copyright (C) 2003 - 2010
 *  University of Konstanz, Germany and
 *  KNIME GmbH, Konstanz, Germany
 *  Website: http://www.knime.org; Email: contact@knime.org
 *
 *  This program is free software; you can redistribute it and/or modify
 *  it under the terms of the GNU General Public License, Version 3, as
 *  published by the Free Software Foundation.
 *
 *  This program is distributed in the hope that it will be useful, but
 *  WITHOUT ANY WARRANTY; without even the implied warranty of
 *  MERCHANTABILITY or FITNESS FOR A PARTICULAR PURPOSE. See the
 *  GNU General Public License for more details.
 *
 *  You should have received a copy of the GNU General Public License
 *  along with this program; if not, see <http://www.gnu.org/licenses>.
 *
 *  Additional permission under GNU GPL version 3 section 7:
 *
 *  KNIME interoperates with ECLIPSE solely via ECLIPSE's plug-in APIs.
 *  Hence, KNIME and ECLIPSE are both independent programs and are not
 *  derived from each other. Should, however, the interpretation of the
 *  GNU GPL Version 3 ("License") under any applicable laws result in
 *  KNIME and ECLIPSE being a combined program, KNIME GMBH herewith grants
 *  you the additional permission to use and propagate KNIME together with
 *  ECLIPSE with only the license terms in place for ECLIPSE applying to
 *  ECLIPSE and the GNU GPL Version 3 applying for KNIME, provided the
 *  license terms of ECLIPSE themselves allow for the respective use and
 *  propagation of ECLIPSE together with KNIME.
 *
 *  Additional permission relating to nodes for KNIME that extend the Node
 *  Extension (and in particular that are based on subclasses of NodeModel,
 *  NodeDialog, and NodeView) and that only interoperate with KNIME through
 *  standard APIs ("Nodes"):
 *  Nodes are deemed to be separate and independent programs and to not be
 *  covered works.  Notwithstanding anything to the contrary in the
 *  License, the License does not apply to Nodes, you are not required to
 *  license Nodes under the License, and you are granted a license to
 *  prepare and propagate Nodes, in each case even if such Nodes are
 *  propagated with or for interoperation with KNIME.  The owner of a Node
 *  may freely choose the license terms applicable to such Node, including
 *  when such Node is propagated with or for interoperation with KNIME.
 * ---------------------------------------------------------------------
 *
 * History
 *   19.12.2010 (meinl): created
 */
package org.rdkit.knime.types;

import java.awt.Color;
import java.awt.Dimension;
import java.awt.Font;
import java.awt.Graphics;
import java.awt.Graphics2D;
import java.io.StringReader;

import org.RDKit.GenericRDKitException;
import org.RDKit.MolDraw2DSVG;
import org.RDKit.MolDrawOptions;
import org.RDKit.MolSanitizeException;
import org.RDKit.RDKFuncs;
import org.RDKit.ROMol;
import org.RDKit.RWMol;
import org.apache.batik.anim.dom.SAXSVGDocumentFactory;
import org.apache.batik.util.XMLResourceDescriptor;
import org.knime.base.data.xml.SvgProvider;
import org.knime.base.data.xml.SvgValueRenderer;
import org.knime.core.data.AdapterValue;
import org.knime.core.data.DataCell;
import org.knime.core.data.DataColumnSpec;
import org.knime.core.data.MissingCell;
import org.knime.core.data.renderer.AbstractDataValueRendererFactory;
import org.knime.core.data.renderer.AbstractPainterDataValueRenderer;
import org.knime.core.data.renderer.DataValueRenderer;
import org.w3c.dom.svg.SVGDocument;

import org.knime.chem.types.MolValue;
import org.knime.chem.types.SdfValue;
import org.knime.chem.types.SmartsValue;
import org.knime.chem.types.SmilesValue;


/**
 * This a renderer that draws nice 2D depictions of RDKit molecules.
 *
 * @author Thorsten Meinl, University of Konstanz
 * @author Manuel Schwarze, Novartis
 */
public class RDKitMolValueRenderer extends AbstractPainterDataValueRenderer
implements SvgProvider {

	/**
	 * Factory for {@link RDKitMolValueRenderer}.
	 */
	public static final class Factory extends AbstractDataValueRendererFactory {
		/**
		 * {@inheritDoc}
		 */
		@Override
		public String getDescription() {
			return DESCRIPTION;
		}

		/**
		 * {@inheritDoc}
		 */
		@Override
		public DataValueRenderer createRenderer(final DataColumnSpec colSpec) {
			return new RDKitMolValueRenderer();
		}
	}

	//
	// Constants
	//

	/** Serial number. */
	private static final long serialVersionUID = 8956038655901963406L;

	/** Description / Renderer name. */
	private static final String DESCRIPTION = "RDKit 2D depiction";

	/** The font used for drawing empty cells. */
	private static final Font MISSING_CELL_FONT = new Font("Helvetica", Font.PLAIN, 12);

	/** The font used for drawing error messages. */
	private static final Font NO_SVG_FONT = new Font("Helvetica", Font.ITALIC, 12);

	/** The font used for drawing Smiles in error conditions, if available. */
	private static final Font SMILES_FONT = new Font("Helvetica", Font.PLAIN, 12);

	//
	// Members
	//

	/** Flag to tell the painting method that the cell is a missing cell. */
	private boolean m_bIsMissingCell;

	/** Smiles value of the currently painted cell. Only used in error conditions. */
	private String m_strSmiles;

	/** An error string. Only used in error conditions. */
	private String m_strError;

	/** The SVG structure to paint, if it could be determined properly. */
	private SVGDocument m_svgDocument;

	/**
	 * {@inheritDoc}
	 */
	@Override
	protected void setValue(final Object value) {
		// Reset values important for painting
		m_svgDocument = null;
		m_strSmiles = null;
		m_strError = null;
		m_bIsMissingCell = (value instanceof DataCell && ((DataCell)value).isMissing());

		RDKitMolValue molCell = null;
		ROMol omol = null;
		boolean trySanitizing = true;
		try {
			// We have an old plain RDKit Mol Value
			if (value instanceof RDKitMolValue) {
				molCell = (RDKitMolValue)value;
			}
	
			// We have a wrapped RDKit Mol Value (or an error)
			else if (value instanceof AdapterValue) {
				final AdapterValue adapter = (AdapterValue)value;
	
				try {
					if (adapter.getAdapterError(RDKitMolValue.class) != null) {
						m_bIsMissingCell = true;
						m_strError = adapter.getAdapterError(RDKitMolValue.class).getError();
					}
					else {
						molCell = adapter.getAdapter(RDKitMolValue.class);
					}
				} catch (final IllegalArgumentException ex) {
					// we land here if there's no adapter in place
					molCell = null;
				}
			}
			// We just have a missing cell (which might be caused by some error)
			else {
				m_bIsMissingCell = (value instanceof DataCell && ((DataCell)value).isMissing());
				if (value instanceof MissingCell) {
					m_strError = ((MissingCell)value).getError();
				}
			}
		} catch (final Exception ex) {
			// If conversion fails we set a null value, which will show up as error messgae
			omol = null;
			// Logging something here may swamp the log files - not desired.

		}
		if (molCell != null) {
			m_strSmiles = molCell.getSmilesValue();
			omol = molCell.readMoleculeValue();
		} else {
			// see if we have a value that we can understand
			try {
				RWMol tmol = null;
				if (value instanceof SmilesValue) {
		            String val = ((SmilesValue) value).getSmilesValue();
		            tmol = RWMol.MolFromSmiles(val,0,false);
		        }
				else if (value instanceof SdfValue) {
		            String val = ((SdfValue) value).getSdfValue();
		            tmol = RWMol.MolFromMolBlock(val,false);
		        }
				else if (value instanceof MolValue) {
		            String val = ((MolValue) value).getMolValue();
		            tmol = RWMol.MolFromMolBlock(val,false);
		        }
				else if (value instanceof SmartsValue) {
		            String val = ((SmartsValue) value).getSmartsValue();
		            tmol = RWMol.MolFromSmarts(val);
		            trySanitizing=false;
		        }
				if(tmol != null) {
					// save a copy in case something goes badly wrong in the sanitization
					omol = new ROMol(tmol);
					if(trySanitizing) {
						try {
							RDKFuncs.sanitizeMol(tmol);
							omol.delete();
							omol = tmol;
						} catch (final Exception ex) {
							trySanitizing=false;					
							tmol.delete();
							tmol = null;
						}
					}
					// don't put this in an "else", we want to execute it if sanitization fails above.
					if(!trySanitizing) {
						// do a minimal amount of sanitization so that we can draw things properly
						omol.updatePropertyCache(false);
						RDKFuncs.symmetrizeSSSR(omol);
						RDKFuncs.setHybridization(omol);
						tmol.delete();
					}
				}
			} catch (final Exception ex) {
				omol = null;
			}
		}
		if(omol != null) {
			// Try to render the cell
			final Thread t = Thread.currentThread();
			final ClassLoader contextClassLoader = t.getContextClassLoader();
			t.setContextClassLoader(getClass().getClassLoader());

			try {
				RWMol mol;
				mol = new RWMol(omol);
				if(trySanitizing) {
					try {
						RDKFuncs.prepareMolForDrawing(mol);
					} catch(final MolSanitizeException ex) {
						mol.delete();
						mol = new RWMol(omol);
						// skip kekulization. If this still fails we throw up our hands
						RDKFuncs.prepareMolForDrawing(mol,false);
					}
				} else {
					// skip kekulization
					RDKFuncs.prepareMolForDrawing(mol,false);
				}
				final MolDraw2DSVG molDrawing = new MolDraw2DSVG(300, 300);
				MolDrawOptions opts = molDrawing.drawOptions();
				// we've already prepared the molecule appropriately, so don't try again:
				opts.setPrepareMolsBeforeDrawing(false);
<<<<<<< HEAD
=======
				opts.setAddStereoAnnotation(true);
>>>>>>> d7604170
				molDrawing.drawMolecule((ROMol)mol);
				molDrawing.finishDrawing();

				final String svg = molDrawing.getDrawingText();
				if(mol != omol){
					mol.delete();
				}
				molDrawing.delete();
				
				final String parserClass = XMLResourceDescriptor.getXMLParserClassName();
				final SAXSVGDocumentFactory f = new SAXSVGDocumentFactory(parserClass);

				/*
				 * The document factory loads the XML parser
				 * (org.apache.xerces.parsers.SAXParser), using the thread's context
				 * class loader. In KNIME desktop (and batch) this is correctly set, in
				 * the KNIME server the thread is some TCP-socket-listener-thread, which
				 * fails to load the parser class (class loading happens in
				 * org.xml.sax.helpers.XMLReaderFactory# createXMLReader(String) ...
				 * follow the call)
				 */
				m_svgDocument = f.createSVGDocument(null, new StringReader(svg));
				// remove xml:space='preserved' attribute because it causes atom
				// labels to be printed off their places
				m_svgDocument.getRootElement().removeAttributeNS(
						"http://www.w3.org/XML/1998/namespace", "space");
			}catch (final Exception ex) {
				// If conversion fails we set a null value, which will show up as error messgae
				m_svgDocument = null;
				// Logging something here may swam the log files - not desired.
			}
			finally {
				t.setContextClassLoader(contextClassLoader);
				if (omol != null) {
					omol.delete();
				}
			}
		}
	}

	/**
	 * {@inheritDoc}
	 */
	@Override
	public String getDescription() {
		return DESCRIPTION;
	}

	/**
	 * {@inheritDoc}
	 */
	@Override
	public Dimension getPreferredSize() {
		return new Dimension(90, 90);
	}

	/**
	 * {@inheritDoc}
	 */
	@Override
	protected void paintComponent(final Graphics g) {
		super.paintComponent(g);

		// Set default color
		g.setColor(Color.black);

		// Case 1: A missing cell
		if (m_bIsMissingCell || m_strError != null) {
			g.setFont(MISSING_CELL_FONT);
			if (m_strError != null) {
				g.setColor(Color.red);
				drawString(g, m_strError, 2, 12);
			}
			else {
				drawString(g, "?", 2, 12);
			}
		}

		// Case 2: A SVG structure is available
		else if (m_svgDocument != null) {
			try {
				SvgValueRenderer.paint(m_svgDocument, (Graphics2D)g, getBounds(), true);
			}
			catch (final Throwable excPainting) {
				if (excPainting instanceof ThreadDeath) {
					throw (ThreadDeath)excPainting;
				}
				g.setFont(NO_SVG_FONT);
				drawString(g, "Painting failed for", 2, 14);
				g.setFont(SMILES_FONT);
				drawString(g, m_strSmiles, 2, 28);
			}
		}

		// Case 3: An error occurred in the RDKit
		else {
			g.setFont(NO_SVG_FONT);
			g.setColor(Color.red);
			drawString(g, "2D depiction failed" + (m_strSmiles == null ? "" : " for"), 2, 14);
			if (m_strSmiles != null) {
				g.setFont(SMILES_FONT);
				drawString(g, m_strSmiles, 2, 28);
			}
			g.setColor(Color.black);
		}
	}

	/**
	 * {@inheritDoc}
	 */
	@Override
	public SVGDocument getSvg() {
		return m_svgDocument;
	}

	//
	// Private Methods
	//

	/**
	 * Draws a multiline string to the specified graphics context at the position (x;y).
	 * 
	 * @param g Graphics context. Can be null to do nothing.
	 * @param str String to be drawn. Can be null to do nothing.
	 * @param x X position.
	 * @param y Y position.
	 */
	private void drawString(final Graphics g, final String str, final int x, final int y) {
		if (g != null && str != null) {
			int iFontHeight = g.getFontMetrics().getHeight() - 2;
			if (iFontHeight < 1) {
				iFontHeight = 1;
			}
			int iOffset = 0;
			final String[] arrLines = str.split("\n");
			for (final String strLine : arrLines) {
				g.drawString(strLine, x, y + iOffset);
				iOffset += iFontHeight;
			}
		}
	}

}<|MERGE_RESOLUTION|>--- conflicted
+++ resolved
@@ -275,10 +275,7 @@
 				MolDrawOptions opts = molDrawing.drawOptions();
 				// we've already prepared the molecule appropriately, so don't try again:
 				opts.setPrepareMolsBeforeDrawing(false);
-<<<<<<< HEAD
-=======
 				opts.setAddStereoAnnotation(true);
->>>>>>> d7604170
 				molDrawing.drawMolecule((ROMol)mol);
 				molDrawing.finishDrawing();
 
