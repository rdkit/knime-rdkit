--- conflicted
+++ resolved
@@ -179,12 +179,8 @@
 		ROMol omol = null;
 		boolean trySanitizing = true;
 		boolean bNormalize = RDKitDepicterPreferencePage.isNormalizeDepictions();
-<<<<<<< HEAD
-		
-=======
 		boolean bUseCoordGen = RDKitDepicterPreferencePage.isUsingCoordGen();
 
->>>>>>> f646367f
 		try {
 			// We have an old plain RDKit Mol Value
 			if (value instanceof RDKitMolValue) {
@@ -225,14 +221,6 @@
 		if (molCell != null) {
 			m_strSmiles = molCell.getSmilesValue();
 			omol = molCell.readMoleculeValue();
-<<<<<<< HEAD
-			
-			// Normalize scale
-			if (bNormalize && omol.getNumConformers() > 0) {
-				omol.normalizeDepiction(-1, 0);
-			}
-			
-=======
 
 			boolean bComputeCoordinates = (omol.getNumConformers() == 0);
 
@@ -244,7 +232,6 @@
 	            compute2DCoords(omol, bUseCoordGen, bNormalize);
 			}
 
->>>>>>> f646367f
 			// Store the prepared molecule for drawing next
 			m_molecule = omol;
 		}
@@ -261,16 +248,6 @@
 				}
 				else if (value instanceof SdfValue) {
 		            String val = ((SdfValue) value).getSdfValue();
-<<<<<<< HEAD
-		            tmol = RWMol.MolFromMolBlock(val, false /* sanitize */, true /* removeHs */, 
-		            		RDKitTypesPreferencePage.isStrictParsingForRendering() /* strictParsing */);
-		      }
-				else if (value instanceof MolValue) {
-		            String val = ((MolValue) value).getMolValue();
-		            tmol = RWMol.MolFromMolBlock(val, false /* sanitize */, true /* removeHs */, 
-		            		RDKitTypesPreferencePage.isStrictParsingForRendering() /* strictParsing */);
-		      }
-=======
 		            tmol = RWMol.MolFromMolBlock(val, false /* sanitize */, true /* removeHs */,
 		            		RDKitTypesPreferencePage.isStrictParsingForRendering() /* strictParsing */);
 		            bComputeCoordinates = false; // We accept, if there is no conformer
@@ -281,7 +258,6 @@
 		            		RDKitTypesPreferencePage.isStrictParsingForRendering() /* strictParsing */);
 		            bComputeCoordinates = false; // We accept, if there is no conformer
 				}
->>>>>>> f646367f
 				else if (value instanceof SmartsValue) {
 		            String val = ((SmartsValue) value).getSmartsValue();
 		            tmol = RWMol.MolFromSmarts(val);
@@ -345,12 +321,6 @@
 					else {
 						// Skip kekulization
 						RDKFuncs.prepareMolForDrawing(mol, false);
-<<<<<<< HEAD
-					}			
-	
-					// Normalize scale
-					if (bNormalize && omol.getNumConformers() > 0) {
-=======
 					}
 
 					// If we draw molecules that did not have coordinates in their format (e.g. SMILES, SMARTS),
@@ -360,7 +330,6 @@
 					if (bComputeCoordinates) {
 			            compute2DCoords(mol, bUseCoordGen, bNormalize);
 					} else if (bNormalize && mol.getNumConformers() > 0) {
->>>>>>> f646367f
 						mol.normalizeDepiction(-1, 0);
 					}
 
