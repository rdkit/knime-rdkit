/*
 * ------------------------------------------------------------------------
 *
 *  Copyright (C)2022-2023
 *  Novartis Pharma AG, Switzerland
 *
 *  This program is free software; you can redistribute it and/or modify
 *  it under the terms of the GNU General Public License, Version 3, as
 *  published by the Free Software Foundation.
 *
 *  This program is distributed in the hope that it will be useful, but
 *  WITHOUT ANY WARRANTY; without even the implied warranty of
 *  MERCHANTABILITY or FITNESS FOR A PARTICULAR PURPOSE. See the
 *  GNU General Public License for more details.
 *
 *  You should have received a copy of the GNU General Public License
 *  along with this program; if not, see <http://www.gnu.org/licenses>.
 *
 *  Additional permission under GNU GPL version 3 section 7:
 *
 *  KNIME interoperates with ECLIPSE solely via ECLIPSE's plug-in APIs.
 *  Hence, KNIME and ECLIPSE are both independent programs and are not
 *  derived from each other. Should, however, the interpretation of the
 *  GNU GPL Version 3 ("License") under any applicable laws result in
 *  KNIME and ECLIPSE being a combined program, KNIME GMBH herewith grants
 *  you the additional permission to use and propagate KNIME together with
 *  ECLIPSE with only the license terms in place for ECLIPSE applying to
 *  ECLIPSE and the GNU GPL Version 3 applying for KNIME, provided the
 *  license terms of ECLIPSE themselves allow for the respective use and
 *  propagation of ECLIPSE together with KNIME.
 *
 *  Additional permission relating to nodes for KNIME that extend the Node
 *  Extension (and in particular that are based on subclasses of NodeModel,
 *  NodeDialog, and NodeView) and that only interoperate with KNIME through
 *  standard APIs ("Nodes"):
 *  Nodes are deemed to be separate and independent programs and to not be
 *  covered works.  Notwithstanding anything to the contrary in the
 *  License, the License does not apply to Nodes, you are not required to
 *  license Nodes under the License, and you are granted a license to
 *  prepare and propagate Nodes, in each case even if such Nodes are
 *  propagated with or for interoperation with KNIME.  The owner of a Node
 *  may freely choose the license terms applicable to such Node, including
 *  when such Node is propagated with or for interoperation with KNIME.
 * -------------------------------------------------------------------
 *
 */
package org.rdkit.knime.types.preferences;

import java.io.IOException;
import java.io.InputStream;
import java.net.URL;
import java.net.URLConnection;
import java.nio.charset.Charset;
import java.nio.file.Files;
import java.nio.file.Paths;

import org.eclipse.jface.preference.BooleanFieldEditor;
import org.eclipse.jface.preference.FieldEditor;
import org.eclipse.jface.preference.FieldEditorPreferencePage;
import org.eclipse.jface.preference.IPreferenceStore;
import org.eclipse.jface.preference.StringFieldEditor;
import org.eclipse.jface.resource.ImageDescriptor;
import org.eclipse.jface.util.PropertyChangeEvent;
import org.eclipse.swt.SWT;
import org.eclipse.swt.graphics.ImageData;
import org.eclipse.ui.IWorkbench;
import org.eclipse.ui.IWorkbenchPreferencePage;
import org.knime.core.node.NodeLogger;
import org.rdkit.knime.RDKitTypesPluginActivator;
import org.rdkit.knime.util.EclipseUtils;
import org.rdkit.knime.util.LabelField;
import org.rdkit.knime.util.PreferenceButton;
import org.rdkit.knime.util.PreferenceUtils;

import com.google.gson.JsonParser;
import com.google.gson.JsonSyntaxException;

/**
 * This is the preference page for RDKit 2D Depicter's renderer settings.
 *
 * @author Manuel Schwarze
 */
public class RDKitDepicterPreferencePage extends FieldEditorPreferencePage implements IWorkbenchPreferencePage {

	//
	// Constants
	//

	/** The id of this preference page. */
	public static final String ID = "org.rdkit.knime.types.preferences.RDKit2DDepiction";

	// Preference Key Definitions for Global Settings

	// RDKit Renderer / Depicter

	/**
	 * The URL / file to be used to access the JSON setting file for the renderer.
	 * If also a JSON structure is set, that one would take priority.
	 */
	public static final String PREF_KEY_CONFIG_FILE = "configFile";

	/**
	 * The JSON configuration for the renderer. If set it takes priority over
	 * loading it from a config file.
	 */
	public static final String PREF_KEY_CONFIG_JSON = "configJson";

	/**
	 * The interval in milliseconds after we should retry to read JSON config files / URL
	 * in case they failed to be accessed or read successfully. 
	 */
	public static final String PREF_KEY_RETRY_INTERVAL = "configLoadingRetryInterval";

	/**
	 * The flag to enable normalization of structures before they are being depicted.
	 */
	public static final String PREF_KEY_NORMALIZE_DEPICTIONS = "normalizeDepictions";

<<<<<<< HEAD
=======
	/**
	 * The flag to enable the use of CoordGen for rendering structures. If not set, it uses native RDKit rendering.
	 */
	public static final String PREF_KEY_USE_COORDGEN = "useCoordGen";

>>>>>>> f646367f
	/** The default filename for the depiction settings, which is referring to our internal file. */
	public static final String DEFAULT_CONFIG_FILE = "[default built-in]";
	
	/** The default retry interval (10 minutes = 60000 millis). */
	public static final int DEFAULT_RETRY_INTERVAL = 60000; // 10 minutes
	
	/** The default flag for normalizing depictions (false). */
	public static final boolean DEFAULT_NORMALIZE_DEPICTIONS = false;
	
<<<<<<< HEAD
=======
	/** The default flag for using of CoordGen for rendering structures (false). If not set, it uses native RDKit rendering. */
	public static final boolean DEFAULT_USE_COORDGEN = false;
	
>>>>>>> f646367f
	/** The logger instance. */
	private static final NodeLogger LOGGER = NodeLogger.getLogger(RDKitDepicterPreferencePage.class);

	//
	// Globals
	//

	/**
	 * Flag to determine, that defaults have been initialized already to avoid
	 * double init after such default may have been overridden from the outside.
	 */
	private static boolean g_bDefaultInitializationDone = false;
	
	/**
	 * The cached JSON configuration.
	 */
	private static String g_jsonConfig = null;
	
	/**
	 * The normalize depiction flag.
	 */
	private static boolean g_bNormalizeDepiction = DEFAULT_NORMALIZE_DEPICTIONS;
	
<<<<<<< HEAD
=======
	/**
	 * The use CoordGen flag.
	 */
	private static boolean g_bUseCoordGen = DEFAULT_USE_COORDGEN;
	
>>>>>>> f646367f
	/** The timestamp of last failure of reading the JSON config file or -1, if not set. */
	private static long g_lLastFailure = -1;

	//
	// Members
	//

	/** The editor for the RDKit 2D depiction config file. */
	private StringFieldEditor m_editorConfigFile;

	/**
	 * The editor for setting the JSON config for the RDKit 2D depiction directly.
	 */
	private StringFieldEditor m_editorConfigJson;

	/**
	 * The editor for setting the flag to enable normalizing depictions.
	 */
	private BooleanFieldEditor m_editorNormalizeDepictions;

<<<<<<< HEAD
=======
	/**
	 * The editor for setting the flag to enable CoordGen for rendering.
	 */
	private BooleanFieldEditor m_editorUseCoordGen;

>>>>>>> f646367f
	//
	// Constructor
	//

	/**
	 * Creates a new preference page to configure settings.
	 */
	public RDKitDepicterPreferencePage() {
		super(GRID); // Don't use FLAT

		// We use the preference store that is defined in the UI plug-in
		final RDKitTypesPluginActivator plugin = RDKitTypesPluginActivator.getDefault();

		if (plugin == null) {
			setErrorMessage("The RDKit Types Plug-In could not be loaded.");
		} else {
			// Set the preference store
			final IPreferenceStore prefStore = plugin.getPreferenceStore();
			setPreferenceStore(prefStore);
		}

		setImageDescriptor(new ImageDescriptor() {

			/**
			 * {@inheritDoc}
			 */
			@Override
			public ImageData getImageData() {
				return EclipseUtils.loadImageData(RDKitDepicterPreferencePage.class, "/icons/category_rdkit.png");
			}
		});

		setDescription(
				"The RDKit 2D Depiction renders RDKit Molecules and plain SMILES and SDF values. The look can be controlled by a JSON configuration.");
	}

	//
	// Public Methods
	//

	/**
	 * This initialization method does not do anything in the current
	 * implementation.
	 * 
	 * @param workbench The workbench the preferences page belongs to
	 * 
	 * @see org.eclipse.ui.IWorkbenchPreferencePage#init(org.eclipse.ui.IWorkbench)
	 */
	@Override
	public void init(final IWorkbench workbench) {
		// Empty by purpose
	}

	/**
	 * {@inheritDoc}
	 * 
	 * @see org.eclipse.jface.preference.FieldEditorPreferencePage#propertyChange(org.eclipse.jface.util.PropertyChangeEvent)
	 */
	@Override
	public void propertyChange(final PropertyChangeEvent event) {
		super.propertyChange(event);

		if (event.getProperty().equals(FieldEditor.VALUE)) {
			checkState();
		}
	}

	/**
	 * {@inheritDoc} We use this method to trim the text entered as URL and call the
	 * super method afterwards.
	 * 
	 * @see org.eclipse.jface.preference.FieldEditorPreferencePage#performOk()
	 */
	@Override
	public boolean performOk() {
		boolean bRet = true;

		// Trim the JSON config data (if set this takes priority)
		final String strConfigJson = m_editorConfigJson.getStringValue().trim();
		m_editorConfigJson.setStringValue(strConfigJson);

		// Verify if it is valid JSON
		String strError = getJsonError(strConfigJson);
		bRet = (strError == null);
		setErrorMessage(strError);
		
		// Trim the URL / File Path
		final String strConfigFile = m_editorConfigFile.getStringValue().trim();
		m_editorConfigFile.setStringValue(strConfigFile);

		// Store the values only, if they are valid
		if (bRet) {
			bRet = super.performOk();
		}

		return bRet;
	}

	//
	// Protected Methods
	//

	/**
	 * Resets the error message and performs a new validation of all settings, which
	 * may lead again to an error message.
	 * 
	 * @see org.eclipse.jface.preference.FieldEditorPreferencePage#checkState()
	 */
	@Override
	protected void checkState() {
		setErrorMessage(null);
		super.checkState();
	}

	/**
	 * Generates all necessary editors to modify RDKit 2D Depicter settings.
	 * 
	 * @see org.eclipse.jface.preference.FieldEditorPreferencePage#createFieldEditors()
	 */
	@Override
	protected void createFieldEditors() {
		LabelField linkDocs = new LabelField(getFieldEditorParent(), 
				"<a href=\"http://rdkit.org/docs/source/rdkit.Chem.Draw.rdMolDraw2D.html?"
				+ "highlight=moldrawoptions#rdkit.Chem.Draw.rdMolDraw2D.MolDrawOptions\">Click here</a>"
				+ " for RDKit 2D Depiction options (RDKit API docs).");
		addField(linkDocs);

		m_editorConfigFile = new StringFieldEditor(PREF_KEY_CONFIG_FILE, "File or URL with JSON Configuration",
				getFieldEditorParent());
		addField(m_editorConfigFile);

		final PreferenceButton btnReadFile = new PreferenceButton("Read file content and use it below", getFieldEditorParent()) {
			@Override
			protected void onButtonClicked() {
				String strConfigFile = m_editorConfigFile.getStringValue();
				String strJsonConfig = null;
				
				if (DEFAULT_CONFIG_FILE.equals(strConfigFile)) {
					strJsonConfig = readFromResource("default-depiction.json");
				}
				else if (strConfigFile.startsWith("http:") || strConfigFile.startsWith("https:")) {
					strJsonConfig = readFromUrl(strConfigFile);
				}
				else {
					strJsonConfig = readFromFile(strConfigFile);
				}
				
				if (strJsonConfig != null) {
					m_editorConfigJson.setStringValue(strJsonConfig);
				}
				else {
					EclipseUtils.showMessage("Access Error", "The specified JSON definition file could not be accessed - please check the name.", 
							SWT.ICON_ERROR, false);
				}
			}
		};
		addField(btnReadFile);

		m_editorConfigJson = new StringFieldEditor(PREF_KEY_CONFIG_JSON, "JSON Configuration (takes priority, if set)",
				-1 /* width */, 20 /* height */, StringFieldEditor.VALIDATE_ON_FOCUS_LOST, getFieldEditorParent());
		addField(m_editorConfigJson);

		final PreferenceButton btnClear = new PreferenceButton("Clear", getFieldEditorParent()) {
			@Override
			protected void onButtonClicked() {
				m_editorConfigJson.setStringValue("");
			}
		};
		addField(btnClear);
		
<<<<<<< HEAD
=======
		m_editorUseCoordGen = new BooleanFieldEditor(PREF_KEY_USE_COORDGEN, "Use CoordGen instead of native RDKit when generating coordinates (SMILES, SMARTS)", getFieldEditorParent());
		addField(m_editorUseCoordGen);
		
>>>>>>> f646367f
		m_editorNormalizeDepictions = new BooleanFieldEditor(PREF_KEY_NORMALIZE_DEPICTIONS, "Normalize depictions", getFieldEditorParent());
		addField(m_editorNormalizeDepictions);
	}

	//
	// Static Methods
	//

	/**
	 * Resets the JSON config cache and triggers a renewal, so that the new config data is available the next time
	 * when the JSON config is required for rendering. This gets called whenever
	 * preferences are changing.
	 */
	public static synchronized void clearConfigCacheAndResetFailure() {
		g_jsonConfig = null;
		g_lLastFailure = -1;
		getJsonConfig();
		
		// Read current normalize depictions flag
		final RDKitTypesPluginActivator plugin = RDKitTypesPluginActivator.getDefault();

		if (plugin != null) {
			final IPreferenceStore prefStore = plugin.getPreferenceStore();
			g_bNormalizeDepiction = prefStore.getBoolean(PREF_KEY_NORMALIZE_DEPICTIONS);
<<<<<<< HEAD
=======
			g_bUseCoordGen = prefStore.getBoolean(PREF_KEY_USE_COORDGEN);
>>>>>>> f646367f
		}
	}

	/**
	 * Determines the JSON configuration that should be applied to RDKit 2D
	 * depiction.
	 * 
	 * @return JSON config. Null, if no or empty JSON structure is available only.
	 */
	public static synchronized String getJsonConfig() {
		String strJsonConfig = g_jsonConfig;

		// If not cached yet, then generate JSON once and cache it
		if (strJsonConfig == null) {
			// We use the preference store that is defined in the UI plug-in
			final RDKitTypesPluginActivator plugin = RDKitTypesPluginActivator.getDefault();

			if (plugin != null) {
				final IPreferenceStore prefStore = plugin.getPreferenceStore();
				int iRetryInterval = prefStore.getInt(PREF_KEY_RETRY_INTERVAL);

				// Consider failures and only retry after a certain interval
				if (g_lLastFailure == -1 || (System.currentTimeMillis() - g_lLastFailure) > iRetryInterval) {
					String strConfigFile = prefStore.getString(PREF_KEY_CONFIG_FILE);
					String strConfigJsonData = prefStore.getString(PREF_KEY_CONFIG_JSON);

					// If there is no JSON structure set directly then try to read it from a file / URL
					if (!PreferenceUtils.isSet(strConfigJsonData) && PreferenceUtils.isSet(strConfigFile)) {
						if (DEFAULT_CONFIG_FILE.equals(strConfigFile)) {
							strJsonConfig = readFromResource("default-depiction.json");
						}
						else if (strConfigFile.startsWith("http:") || strConfigFile.startsWith("https:")) {
							strJsonConfig = readFromUrl(strConfigFile);
						}
						else {
							strJsonConfig = readFromFile(strConfigFile);
						}
						
						// Set to null, if we did not get anything useful - considered the same as an error
						if (!PreferenceUtils.isSet(strJsonConfig)) {
							strJsonConfig = null;
						}
						
						// A failure occurred - we will remember it and only retry after a certain time
						if (strJsonConfig == null) {
							g_lLastFailure = System.currentTimeMillis();
							LOGGER.warn("RDKit 2D Depiction configuration file '" + strConfigFile + 
									"' does not contain any content");
						}
						else {
							// Validate the JSON from a file or URL
							strJsonConfig = strJsonConfig.trim();
							String strError = getJsonError(strJsonConfig);
							if (strError != null) {
								strJsonConfig = null;
								g_lLastFailure = System.currentTimeMillis();
								LOGGER.warn("RDKit 2D Depiction configuration file '" + strConfigFile + 
										"' has errors: " + strError);
							}					
						}						
					}
					
					// Use the directly configured data structure
					else if (PreferenceUtils.isSet(strConfigJsonData)) {
						strJsonConfig = strConfigJsonData;
						
						// Validate the JSON data
						String strError = getJsonError(strJsonConfig);
						if (strError != null) {
							strJsonConfig = null;
							g_lLastFailure = System.currentTimeMillis();
							LOGGER.warn("RDKit 2D Depiction configuration JSON structure has errors: " + strError);
						}					
					}						

					g_jsonConfig = strJsonConfig;
				}
			}
		}

		return strJsonConfig;
	}
	
	/**
	 * Returns the current setting for normalizing depictions.
	 * 
	 * @return Normalize depictions flag.
	 */
	public static boolean isNormalizeDepictions() {
		return g_bNormalizeDepiction;
	}
<<<<<<< HEAD
=======
	
	/**
	 * Returns the current setting for using CoordGen.
	 * 
	 * @return Use CoordGen flag.
	 */
	public static boolean isUsingCoordGen() {
		return g_bUseCoordGen;
	}
>>>>>>> f646367f

	/**
	 * Gets the appropriate preference store and initializes its default values.
	 * This method must be called from the subclass of
	 * AbstractPreferenceInitializer, which needs to be configured in the plugin.xml
	 * file as extension point.
	 * 
	 * @see org.eclipse.core.runtime.preferences.AbstractPreferenceInitializer#initializeDefaultPreferences()
	 */
	public static synchronized void initializeDefaultPreferences() {
		if (!g_bDefaultInitializationDone) {
			g_bDefaultInitializationDone = true;

			try {
				// We use the preference store that is defined in the UI plug-in
				final RDKitTypesPluginActivator plugin = RDKitTypesPluginActivator.getDefault();

				if (plugin != null) {
					final IPreferenceStore prefStore = plugin.getPreferenceStore();

					// Define plug-in default values
					prefStore.setDefault(PREF_KEY_CONFIG_FILE, DEFAULT_CONFIG_FILE);
					prefStore.setDefault(PREF_KEY_CONFIG_JSON, "");
					prefStore.setDefault(PREF_KEY_RETRY_INTERVAL, DEFAULT_RETRY_INTERVAL);
					prefStore.setDefault(PREF_KEY_NORMALIZE_DEPICTIONS, DEFAULT_NORMALIZE_DEPICTIONS);
<<<<<<< HEAD
=======
					prefStore.setDefault(PREF_KEY_USE_COORDGEN, DEFAULT_USE_COORDGEN);
>>>>>>> f646367f
					RDKitDepicterPreferencePage.clearConfigCacheAndResetFailure();
				}
			} 
			catch (final Exception exc) {
				LOGGER.error(
						"Default values could not be set for the RDKit 2D Depiction preferences. Plug-In or Preference Store not found.", exc);
			}
		}
	}

	//
	// Private Methods
	//
	
	/**
	 * Reads in the specified resource text file and returns it as string.
	 * 
	 * @param strResourceName
	 *            Resource to read. Behind it must be a text file for valid
	 *            results. Must not be null.
	 * 
	 * @return Read string from resource file or passed in value, if not a
	 *         resource file pointer.
	 *         
	 * @throws IOException Thrown if reading content from resource fails.
	 */
	private static String readFromResource(final String strResourceName) {
		// Check, if a file exists - however, we will reread the file every time
		// it is accessed to be flexible
		String strContent = null;
		InputStream input = null;
		URL urlResource = null;
		
		try {
			urlResource = RDKitDepicterPreferencePage.class.getResource(strResourceName);
			if (urlResource == null) {
				throw new IOException("Resource not found.");
			}
			strContent = readFromUrl(urlResource);
		}
		catch (Exception exc) {
			LOGGER.debug("Unable to access JSON config resource " + urlResource + ": " + exc.getMessage());
		}
		finally {
			if (input != null) {
				try {
					input.close();
				}
				catch (IOException excIO) {
					// Ignored by purpose
				}
			}
		}

		return strContent;
	}

	/**
	 * Reads in the specified resource text file and returns it as string.
	 * 
	 * @param strUrl
	 *            URL resource to read. Behind it must be a UTF-8 text file for valid
	 *            results. If null, it returns null and logs an error.
	 * 
	 * @return File/resource content. Null, if not found or invalid URL.
	 */
	private static String readFromUrl(final String strUrl) {
		String strContent = null;
		
		try {
			strContent = readFromUrl(new URL(strUrl));
		}
		catch (Exception exc) {
			LOGGER.error("Unable to access JSON config resource " + strUrl + ": " + exc.getMessage());
		}
		
		return strContent;
	}

	
	/**
	 * Reads in the specified resource text file and returns it as string.
	 * 
	 * @param urlResource
	 *            Resource to read. Behind it must be a UTF-8 text file for valid
	 *            results. If null, it returns null and logs an error.
	 * 
	 * @return File/resource content. Null, if not found or invalid URL.
	 */
	private static String readFromUrl(final URL urlResource)
			throws IOException {
		String strContent = null;
		InputStream input = null;

		try {
			if (urlResource == null) {
				throw new IOException("Resource is not defined.");
			}

			final StringBuilder stringBuilder = new StringBuilder(4096);
			final URLConnection conn = urlResource.openConnection();
			input = conn.getInputStream();
			final byte[] arrBuffer = new byte[4096];
			int iLen;
			while ((iLen = input.read(arrBuffer, 0, arrBuffer.length)) != -1) {
				stringBuilder.append(new String(arrBuffer, 0, iLen, Charset.forName("UTF-8")));
			}

			strContent = stringBuilder.toString();
		}
		catch (Exception exc) {
			LOGGER.error("Unable to access JSON config resource " + urlResource + ": " + exc.getMessage());
		}
		finally {
			if (input != null) {
				try {
					input.close();
				}
				catch (IOException excIO) {
					// Ignored by purpose
				}
			}
		}

		return strContent;
	}
	
	/**
	 * Read the JSON config content from the passed in file.
	 * 
	 * @param strFile File to retrieve. It should not be protected.
	 * 
	 * @return The file content or null, if not possible to read (e.g. due to an error).
	 */
	private static String readFromFile(String strFile) {
		String strJson = null;
		
		try {
			strJson = new String(Files.readAllBytes(Paths.get(strFile)), Charset.forName("UTF-8"));
		}
		catch (Exception exc) {
			LOGGER.error("Unable to load JSON config from file " + strFile + ": " + exc.getMessage());
		}
		
		return strJson;
	}
	
	/**
	 * Determines, if the passed in JSON is valid or not. If not valid, it 
	 * returns the error message of the validation method.
	 * 
	 * @param strJson JSON to check. Can be null.
	 * 
	 * @return Null, if valid or if null. Error message otherwise.
	 */
	private static String getJsonError(String strJson) {
		String strError = null;
		
		if (!strJson.isEmpty()) {
			try {
				if (!strJson.startsWith("{") || !strJson.endsWith("}")) {
					throw new JsonSyntaxException("The JSON structure must start with { and end with }.");
				} 
				else {
					JsonParser.parseString(strJson);
				}
			} 
			catch (JsonSyntaxException e) {
				String strMessage = e.getMessage();
				if (strMessage != null) {
					String strCutOffPrefix = "Exception: ";
					int index = strMessage.indexOf(strCutOffPrefix);
					strMessage = strMessage.substring(index == -1 ? 0 : index + strCutOffPrefix.length());
				}
				strError = ("The JSON configuration is invalid. " + (strMessage != null ? strMessage : ""));
			}
		}
		
		return strError;
	}
}<|MERGE_RESOLUTION|>--- conflicted
+++ resolved
@@ -116,14 +116,11 @@
 	 */
 	public static final String PREF_KEY_NORMALIZE_DEPICTIONS = "normalizeDepictions";
 
-<<<<<<< HEAD
-=======
 	/**
 	 * The flag to enable the use of CoordGen for rendering structures. If not set, it uses native RDKit rendering.
 	 */
 	public static final String PREF_KEY_USE_COORDGEN = "useCoordGen";
 
->>>>>>> f646367f
 	/** The default filename for the depiction settings, which is referring to our internal file. */
 	public static final String DEFAULT_CONFIG_FILE = "[default built-in]";
 	
@@ -133,12 +130,9 @@
 	/** The default flag for normalizing depictions (false). */
 	public static final boolean DEFAULT_NORMALIZE_DEPICTIONS = false;
 	
-<<<<<<< HEAD
-=======
 	/** The default flag for using of CoordGen for rendering structures (false). If not set, it uses native RDKit rendering. */
 	public static final boolean DEFAULT_USE_COORDGEN = false;
 	
->>>>>>> f646367f
 	/** The logger instance. */
 	private static final NodeLogger LOGGER = NodeLogger.getLogger(RDKitDepicterPreferencePage.class);
 
@@ -162,14 +156,11 @@
 	 */
 	private static boolean g_bNormalizeDepiction = DEFAULT_NORMALIZE_DEPICTIONS;
 	
-<<<<<<< HEAD
-=======
 	/**
 	 * The use CoordGen flag.
 	 */
 	private static boolean g_bUseCoordGen = DEFAULT_USE_COORDGEN;
 	
->>>>>>> f646367f
 	/** The timestamp of last failure of reading the JSON config file or -1, if not set. */
 	private static long g_lLastFailure = -1;
 
@@ -190,14 +181,11 @@
 	 */
 	private BooleanFieldEditor m_editorNormalizeDepictions;
 
-<<<<<<< HEAD
-=======
 	/**
 	 * The editor for setting the flag to enable CoordGen for rendering.
 	 */
 	private BooleanFieldEditor m_editorUseCoordGen;
 
->>>>>>> f646367f
 	//
 	// Constructor
 	//
@@ -368,12 +356,9 @@
 		};
 		addField(btnClear);
 		
-<<<<<<< HEAD
-=======
 		m_editorUseCoordGen = new BooleanFieldEditor(PREF_KEY_USE_COORDGEN, "Use CoordGen instead of native RDKit when generating coordinates (SMILES, SMARTS)", getFieldEditorParent());
 		addField(m_editorUseCoordGen);
 		
->>>>>>> f646367f
 		m_editorNormalizeDepictions = new BooleanFieldEditor(PREF_KEY_NORMALIZE_DEPICTIONS, "Normalize depictions", getFieldEditorParent());
 		addField(m_editorNormalizeDepictions);
 	}
@@ -398,10 +383,7 @@
 		if (plugin != null) {
 			final IPreferenceStore prefStore = plugin.getPreferenceStore();
 			g_bNormalizeDepiction = prefStore.getBoolean(PREF_KEY_NORMALIZE_DEPICTIONS);
-<<<<<<< HEAD
-=======
 			g_bUseCoordGen = prefStore.getBoolean(PREF_KEY_USE_COORDGEN);
->>>>>>> f646367f
 		}
 	}
 
@@ -493,8 +475,6 @@
 	public static boolean isNormalizeDepictions() {
 		return g_bNormalizeDepiction;
 	}
-<<<<<<< HEAD
-=======
 	
 	/**
 	 * Returns the current setting for using CoordGen.
@@ -504,7 +484,6 @@
 	public static boolean isUsingCoordGen() {
 		return g_bUseCoordGen;
 	}
->>>>>>> f646367f
 
 	/**
 	 * Gets the appropriate preference store and initializes its default values.
@@ -530,10 +509,7 @@
 					prefStore.setDefault(PREF_KEY_CONFIG_JSON, "");
 					prefStore.setDefault(PREF_KEY_RETRY_INTERVAL, DEFAULT_RETRY_INTERVAL);
 					prefStore.setDefault(PREF_KEY_NORMALIZE_DEPICTIONS, DEFAULT_NORMALIZE_DEPICTIONS);
-<<<<<<< HEAD
-=======
 					prefStore.setDefault(PREF_KEY_USE_COORDGEN, DEFAULT_USE_COORDGEN);
->>>>>>> f646367f
 					RDKitDepicterPreferencePage.clearConfigCacheAndResetFailure();
 				}
 			} 
