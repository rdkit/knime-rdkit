--- conflicted
+++ resolved
@@ -47,8 +47,6 @@
 	   <packageUrl regex="true">^pkg:maven/org\.codehaus\.woodstox/stax2\-api@.*$</packageUrl>
 	   <cve>CVE-2022-40152</cve>
 	</suppress>
-<<<<<<< HEAD
-=======
 	
 	<suppress>
 	   <notes><![CDATA[
@@ -58,5 +56,4 @@
 	   <packageUrl regex="true">^pkg:maven/com\.sun\.xml\.bind\.jaxb/isorelax@.*$</packageUrl>
 	   <cve>CVE-2023-34411</cve>
 	</suppress>	
->>>>>>> f646367f
 </suppressions>